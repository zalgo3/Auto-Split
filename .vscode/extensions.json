// Keep in alphabetical order
{
  "recommendations": [
    "bungcip.better-toml",
    "davidanson.vscode-markdownlint",
    "eamodio.gitlens",
    "ms-python.python",
    "ms-python.vscode-pylance",
    "ms-vscode.powershell",
    "pkief.material-icon-theme",
    "redhat.vscode-yaml",
    "shardulm94.trailing-spaces",
  ],
  "unwantedRecommendations": [
    // Must disable in this workspace //
    //
    // VSCode has implemented an optimized version
    "coenraads.bracket-pair-colorizer",
    "coenraads.bracket-pair-colorizer-2",
    // Lots of conflicts
    "esbenp.prettier-vscode",
    // Replaced by ESLint
    "eg2.tslint",
    "ms-vscode.vscode-typescript-tslint-plugin",
    // Obsoleted by Pylance
    "ms-pyright.pyright",
    // Not configurable per workspace, tends to conflict with other linters
    // Use eslint-plugin-sonarjs for JS/TS projects
    "sonarsource.sonarlint-vscode",
    //
<<<<<<< HEAD
    // Just don't recommend //
=======
    // Don't recommend to autoinstall//
>>>>>>> 17ae83af
    //
    // This is a Git project
    "johnstoncode.svn-scm",
    // Prefer using VSCode itself as a text editor
    "vscodevim.vim",
  ]
}<|MERGE_RESOLUTION|>--- conflicted
+++ resolved
@@ -28,11 +28,7 @@
     // Use eslint-plugin-sonarjs for JS/TS projects
     "sonarsource.sonarlint-vscode",
     //
-<<<<<<< HEAD
-    // Just don't recommend //
-=======
-    // Don't recommend to autoinstall//
->>>>>>> 17ae83af
+    // Don't recommend to autoinstall //
     //
     // This is a Git project
     "johnstoncode.svn-scm",
