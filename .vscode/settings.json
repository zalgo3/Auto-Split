{
  "editor.rulers": [
    80,
    120
  ],
  "[git-commit]": {
    "editor.rulers": [
      72
    ]
  },
  "editor.detectIndentation": false,
  "editor.tabSize": 2,
  "editor.formatOnSave": true,
  "editor.codeActionsOnSave": {
    "source.fixAll": true,
<<<<<<< HEAD
    "source.fixAll.markdownlint": true,
=======
>>>>>>> 24df1a38
    "source.organizeImports": true,
  },
  "files.insertFinalNewline": true,
  "trailing-spaces.includeEmptyLines": true,
  "trailing-spaces.trimOnSave": true,
  "trailing-spaces.syntaxIgnore": [
    "markdown"
  ],
  "files.associations": {
    "*.json": "json",
    "extensions.json": "jsonc",
    "settings.json": "jsonc",
    "*.qrc": "xml",
    "*.ui": "xml"
  },
  "files.exclude": {
    "**/.git": true,
    "**/.svn": true,
    "**/.hg": true,
    "**/CVS": true,
    "**/.DS_Store": true,
    "**/Thumbs.db": true,
    "build": true,
    ".mypy_cache": true,
    "**/__pycache__": true,
  },
  "search.exclude": {
    "**/node_modules": true,
    "**/bower_components": true,
    "**/*.code-search": true,
    "typings": true,
  },
  "[python]": {
    "editor.tabSize": 4,
    "editor.rulers": [
      72, // PEP8-17 docstrings
      // 79, // PEP8-17 default max
      // 88, // Black default
      99, // PEP8-17 acceptable max
      120, // Our hard rule
    ]
  },
  "python.linting.enabled": true,
  "python.linting.pylintEnabled": true,
  "python.linting.pylintCategorySeverity.convention": "Warning",
  "python.linting.pylintCategorySeverity.refactor": "Warning",
  "python.linting.flake8Enabled": true,
  // pycodestyles
  "python.linting.flake8CategorySeverity.E": "Warning",
  // Pyflakes
  "python.linting.flake8CategorySeverity.F": "Warning",
  // PEP8 Naming convention
  "python.linting.flake8CategorySeverity.N": "Warning",
  // PYI
  "python.linting.flake8CategorySeverity.Y": "Warning",
  // PyRight obsoletes mypy
  "python.linting.mypyEnabled": false,
  // Is already wrapped by Flake8, prospector and pylama
  "python.linting.pycodestyleEnabled": false,
  // Just another wrapper, use Flake8 OR this
  "python.linting.prospectorEnabled": false,
  // Just another wrapper, use Flake8 OR this
  "python.linting.pylamaEnabled": false,
  "python.linting.banditEnabled": true,
}<|MERGE_RESOLUTION|>--- conflicted
+++ resolved
@@ -13,10 +13,6 @@
   "editor.formatOnSave": true,
   "editor.codeActionsOnSave": {
     "source.fixAll": true,
-<<<<<<< HEAD
-    "source.fixAll.markdownlint": true,
-=======
->>>>>>> 24df1a38
     "source.organizeImports": true,
   },
   "files.insertFinalNewline": true,
