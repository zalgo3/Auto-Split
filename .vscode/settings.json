{
  "editor.rulers": [
    80,
    120
  ],
  "[git-commit]": {
    "editor.rulers": [
      72
    ]
  },
  "editor.detectIndentation": false,
  "editor.tabSize": 2,
  "editor.formatOnSave": true,
  "editor.codeActionsOnSave": {
    "source.fixAll": true,
    "source.fixAll.markdownlint": true,
  },
  "files.insertFinalNewline": true,
  "trailing-spaces.includeEmptyLines": true,
  "trailing-spaces.trimOnSave": true,
  "trailing-spaces.syntaxIgnore": [
    "markdown"
  ],
  "files.associations": {
    "*.json": "json",
    "extensions.json": "jsonc",
    "settings.json": "jsonc",
    "*.qrc": "xml",
    "*.ui": "xml"
  },
  "files.exclude": {
    "**/.git": true,
    "**/.svn": true,
    "**/.hg": true,
    "**/CVS": true,
    "**/.DS_Store": true,
    "**/Thumbs.db": true,
    "build": true,
    ".mypy_cache": true,
    "**/__pycache__": true,
  },
  "search.exclude": {
    "**/node_modules": true,
    "**/bower_components": true,
    "**/*.code-search": true,
    "typings": true,
  },
  "[python]": {
    "editor.tabSize": 4,
    "editor.rulers": [
      72, // PEP8-17 docstrings
      // 79, // PEP8-17 default max
      // 88, // Black default
      99, // PEP8-17 acceptable max
      120, // Our hard rule
    ]
  },
  "python.linting.enabled": true,
  "python.linting.pylintEnabled": true,
  "python.linting.pylintCategorySeverity.convention": "Warning",
  "python.linting.pylintCategorySeverity.refactor": "Warning",
  "python.linting.flake8Enabled": true,
  // Errors
  "python.linting.flake8CategorySeverity.E": "Warning",
  // Pyflakes
  "python.linting.flake8CategorySeverity.F": "Warning",
  // PEP8 Naming convention
  "python.linting.flake8CategorySeverity.N": "Warning",
<<<<<<< HEAD
=======
  // PYI
  "python.linting.flake8CategorySeverity.Y": "Warning",
>>>>>>> fa6037b9
  // PyRight obsoletes mypy
  "python.linting.mypyEnabled": false,
  // Is already wrapped by Flake8, prospector and pylama
  "python.linting.pycodestyleEnabled": false,
  // Just another wrapper, use Flake8 OR this
  "python.linting.prospectorEnabled": false,
  // Just another wrapper, use Flake8 OR this
  "python.linting.pylamaEnabled": false,
  "python.linting.banditEnabled": true,
  // Copy those over to your user settings
  "sonarlint.rules": {
    "python:S1192": {
      "level": "off"
    },
    "python:S3776": {
      "level": "off"
    },
    "python:S107": {
      "level": "off"
    },
  },
}<|MERGE_RESOLUTION|>--- conflicted
+++ resolved
@@ -66,11 +66,8 @@
   "python.linting.flake8CategorySeverity.F": "Warning",
   // PEP8 Naming convention
   "python.linting.flake8CategorySeverity.N": "Warning",
-<<<<<<< HEAD
-=======
   // PYI
   "python.linting.flake8CategorySeverity.Y": "Warning",
->>>>>>> fa6037b9
   // PyRight obsoletes mypy
   "python.linting.mypyEnabled": false,
   // Is already wrapped by Flake8, prospector and pylama
