--- conflicted
+++ resolved
@@ -103,16 +103,10 @@
 
     def get_method_by_index(self, index: int):
         """
-<<<<<<< HEAD
         Returns the `CaptureMethodEnum` at index.
-        If index is invalid, returns the first `CaptureMethodEnum`.
-
-        Returns `CaptureMethodEnum.NONE` if there's no capture methods.
-=======
-        Returns first (default) capture method if the index is invalid.
-
-        Returns `CaptureMethodEnum.NONE` if there are no capture method available.
->>>>>>> 18810191
+        If index is invalid, returns the first (default) `CaptureMethodEnum`.
+
+        Returns `CaptureMethodEnum.NONE` if there are no capture methods available.
         """
         if len(self) <= 0:
             return CaptureMethodEnum.NONE
