from __future__ import annotations

import asyncio
import os
import sys
from collections import OrderedDict
from dataclasses import dataclass
from enum import Enum, EnumMeta, unique
from typing import TYPE_CHECKING, TypedDict

import cv2

from capture_method.interface import CaptureMethodInterface
from capture_method.VideoCaptureDeviceCaptureMethod import VideoCaptureDeviceCaptureMethod
from utils import WINDOWS_BUILD_NUMBER, first

if sys.platform == "win32":
    from pygrabber.dshow_graph import FilterGraph
    from winsdk.windows.media.capture import MediaCapture

    from capture_method.BitBltCaptureMethod import BitBltCaptureMethod
    from capture_method.DesktopDuplicationCaptureMethod import DesktopDuplicationCaptureMethod
    from capture_method.ForceFullContentRenderingCaptureMethod import ForceFullContentRenderingCaptureMethod
    from capture_method.WindowsGraphicsCaptureMethod import WindowsGraphicsCaptureMethod
if sys.platform == "linux":
    import pyscreeze
    from PIL import features

    from capture_method.GnomeScreenshotCaptureMethod import GnomeScreenshotCaptureMethod
    from capture_method.ScrotCaptureMethod import ScrotCaptureMethod
    from capture_method.XDisplayCaptureMethod import XDisplayCaptureMethod


if TYPE_CHECKING:
    from AutoSplit import AutoSplit

WGC_MIN_BUILD = 17134
"""https://docs.microsoft.com/en-us/uwp/api/windows.graphics.capture.graphicscapturepicker#applies-to"""


class Region(TypedDict):
    x: int
    y: int
    width: int
    height: int


@dataclass
class CaptureMethodInfo():
    name: str
    short_description: str
    description: str
    implementation: type[CaptureMethodInterface]


class CaptureMethodMeta(EnumMeta):
    # Allow checking if simple string is enum
    def __contains__(self, other: str):
        try:
            self(other)  # pyright: ignore [reportGeneralTypeIssues]
        except ValueError:
            return False
        else:
            return True


@unique
class CaptureMethodEnum(Enum, metaclass=CaptureMethodMeta):
    # Allow TOML to save as a simple string
    def __repr__(self):
        return self.value
    __str__ = __repr__

    # Allow direct comparison with strings
    def __eq__(self, other: object):
        return self.value == other.__str__()

    # Restore hashing functionality
    def __hash__(self):
        return self.value.__hash__()

    NONE = ""
    BITBLT = "BITBLT"
    WINDOWS_GRAPHICS_CAPTURE = "WINDOWS_GRAPHICS_CAPTURE"
    PRINTWINDOW_RENDERFULLCONTENT = "PRINTWINDOW_RENDERFULLCONTENT"
    DESKTOP_DUPLICATION = "DESKTOP_DUPLICATION"
    SCROT = "SCROT"
    XDISPLAY = "XDISPLAY"
    GNOME_SCREENSHOT = "GNOME_SCREENSHOT"
    VIDEO_CAPTURE_DEVICE = "VIDEO_CAPTURE_DEVICE"


class CaptureMethodDict(OrderedDict[CaptureMethodEnum, CaptureMethodInfo]):

    def get_method_by_index(self, index: int):
        if len(self) <= 0:
            return CaptureMethodEnum.NONE
        if index < 0:
            return first(self)
        return list(self.keys())[index]

<<<<<<< HEAD
    def get(self, __key: CaptureMethodEnum):
        return super().get(__key, first(self.values()))
=======
    def __getitem__(self, key: CaptureMethodEnum):
        if key == CaptureMethodEnum.NONE:
            return NONE_CAPTURE_METHOD
        try:
            return super().__getitem__(key)
        # If requested method does not exists...
        except KeyError:
            try:
                # ...fallback to the first one
                return super().__getitem__(self.get_method_by_index(0))
            except KeyError:
                # ...fallback to an empty capture method to avoid crashes
                return NONE_CAPTURE_METHOD


NONE_CAPTURE_METHOD = CaptureMethodInfo(
    name="None",
    short_description="",
    description="",
    implementation=CaptureMethodInterface
)
>>>>>>> 0aed849b


CAPTURE_METHODS = CaptureMethodDict()
if sys.platform == "win32":
    def test_for_media_capture():
        async def coroutine():
            return await (MediaCapture().initialize_async() or asyncio.sleep(0))
        try:
            asyncio.run(coroutine())
            return True
        except OSError:
            return False

    CAPTURE_METHODS[CaptureMethodEnum.BITBLT] = CaptureMethodInfo(
        name="BitBlt",
        short_description="fastest, least compatible",
        description=(
            "\nA good default fast option. But it cannot properly record "
            "\nOpenGL, Hardware Accelerated or Exclusive Fullscreen windows. "
            "\nThe smaller the selected region, the more efficient it is. "
        ),

        implementation=BitBltCaptureMethod,
    )
    if (  # Windows Graphics Capture requires a minimum Windows Build
        WINDOWS_BUILD_NUMBER < WGC_MIN_BUILD
        # Our current implementation of Windows Graphics Capture requires at least one CaptureDevice
        or not test_for_media_capture()
    ):
        CAPTURE_METHODS[CaptureMethodEnum.WINDOWS_GRAPHICS_CAPTURE] = CaptureMethodInfo(
            name="Windows Graphics Capture",
            short_description="fast, most compatible, capped at 60fps",
            description=(
                f"\nOnly available in Windows 10.0.{WGC_MIN_BUILD} and up. "
                "\nDue to current technical limitations, it requires having at least one "
                "\naudio or video Capture Device connected and enabled. Even if it won't be used. "
                "\nAllows recording UWP apps, Hardware Accelerated and Exclusive Fullscreen windows. "
                "\nAdds a yellow border on Windows 10 (not on Windows 11)."
                "\nCaps at around 60 FPS. "
            ),
            implementation=WindowsGraphicsCaptureMethod,
        )
    CAPTURE_METHODS[CaptureMethodEnum.DESKTOP_DUPLICATION] = CaptureMethodInfo(
        name="Direct3D Desktop Duplication",
        short_description="slower, bound to display",
        description=(
            "\nDuplicates the desktop using Direct3D. "
             "\nIt can record OpenGL and Hardware Accelerated windows. "
            "\nAbout 10-15x slower than BitBlt. Not affected by window size. "
            "\nOverlapping windows will show up and can't record across displays. "
        ),
        implementation=DesktopDuplicationCaptureMethod,
    )
    CAPTURE_METHODS[CaptureMethodEnum.PRINTWINDOW_RENDERFULLCONTENT] = CaptureMethodInfo(
        name="Force Full Content Rendering",
        short_description="very slow, can affect rendering pipeline",
        description=(
            "\nUses BitBlt behind the scene, but passes a special flag "
            "\nto PrintWindow to force rendering the entire desktop. "
            "\nAbout 10-15x slower than BitBlt based on original window size "
            "\nand can mess up some applications' rendering pipelines. "
        ),
        implementation=ForceFullContentRenderingCaptureMethod,
    )
elif sys.platform == "linux":
    def test_scrot():
        try:
            pyscreeze.screenshot()
            return True
        except NotImplementedError:
            return False

    # Eventual Wayland compatibility: https://github.com/python-pillow/Pillow/issues/6392
    SCREENSHOT_SHORT_DESCRIPTION = "screenshot using this utility"
    if features.check_feature(feature="xcb"):
        CAPTURE_METHODS[CaptureMethodEnum.XDISPLAY] = CaptureMethodInfo(
            name="XDisplay",
            short_description="fast",
            description=(
                "\nUses XDisplay to take screenshots "
            ),
            implementation=XDisplayCaptureMethod,
        )
    CAPTURE_METHODS[CaptureMethodEnum.GNOME_SCREENSHOT] = CaptureMethodInfo(
        name="gnome-screenshot",
        short_description="fast, Gnome only",
        description=(
            "\nUses gnome-screenshot to take screenshots. "
        ),
        implementation=GnomeScreenshotCaptureMethod,
    )
    if test_scrot():
        # TODO: Investigate solution for Slow Scrot:
        # https://github.com/asweigart/pyscreeze/issues/68
        CAPTURE_METHODS[CaptureMethodEnum.SCROT] = CaptureMethodInfo(
            name="Scrot",
            short_description="very slow, leaves file artefacts",
            description=(
                "\nUses Scrot (SCReenshOT) to take screenshots. "
                "\nLeaves behind a screenshot file if interrupted. "
                "\n\n----------------------------------------------------\n"
                "\nNo screenshot utilities used here are compatible with Wayland. Follow this guide to disable it: "
                "\nhttps://linuxconfig.org/how-to-enable-disable-wayland-on-ubuntu-22-04-desktop"
                '\n"scrot" must be installed to use screenshot functions in Linux. '
                "\nRun: sudo apt-get install scrot"
            ),
            implementation=ScrotCaptureMethod,
        )

CAPTURE_METHODS[CaptureMethodEnum.VIDEO_CAPTURE_DEVICE] = CaptureMethodInfo(
    name="Video Capture Device",
    short_description="see below",
    description=(
        "\nUses a Video Capture Device, like a webcam, virtual cam, or capture card. "
        "\nYou can select one below. "
        "\nThere are currently performance issues, but it might be more convenient. "
        "\nIf you want to use this with OBS' Virtual Camera, use the Virtualcam plugin instead "
        "\nhttps://obsproject.com/forum/resources/obs-virtualcam.949/."
    ),
    implementation=VideoCaptureDeviceCaptureMethod,
)


def change_capture_method(selected_capture_method: CaptureMethodEnum, autosplit: AutoSplit):
    autosplit.capture_method.close(autosplit)
    autosplit.capture_method = CAPTURE_METHODS.get(selected_capture_method).implementation(autosplit)
    if selected_capture_method == CaptureMethodEnum.VIDEO_CAPTURE_DEVICE:
        autosplit.select_region_button.setDisabled(True)
        autosplit.select_window_button.setDisabled(True)
    else:
        autosplit.select_region_button.setDisabled(False)
        autosplit.select_window_button.setDisabled(False)


@dataclass
class CameraInfo():
    device_id: int
    name: str
    occupied: bool
    backend: str


def get_input_devices() -> list[str]:
    if sys.platform == "win32":
        return FilterGraph().get_input_devices()
    if sys.platform == "linux":
        cameras: list[str] = []
        try:
            for index in range(len(os.listdir("/sys/class/video4linux"))):
                with open(f"/sys/class/video4linux/video{index}/name", "r", encoding="utf-8") as file:
                    cameras.append(file.readline()[:-2])
            return cameras
        except FileNotFoundError:
            return []
    return []


async def get_all_video_capture_devices() -> list[CameraInfo]:
    named_video_inputs = get_input_devices()

    async def get_camera_info(index: int, device_name: str):
        video_capture = cv2.VideoCapture(index)
        video_capture.setExceptionMode(True)
        backend = ""
        try:
            # https://docs.opencv.org/3.4/d4/d15/group__videoio__flags__base.html#ga023786be1ee68a9105bf2e48c700294d
            backend = video_capture.getBackendName()
            video_capture.grab()
        except cv2.error as error:  # pyright: ignore [reportUnknownVariableType]
            return CameraInfo(index, device_name, True, backend) \
                if error.code in (cv2.Error.STS_ERROR, cv2.Error.STS_ASSERT) \
                else None
        finally:
            video_capture.release()
        return CameraInfo(index, device_name, False, backend)

    future = asyncio.gather(*[
        get_camera_info(index, name) for index, name
        in enumerate(named_video_inputs)
    ])

    return [
        camera_info for camera_info
        in await future
        if camera_info is not None]<|MERGE_RESOLUTION|>--- conflicted
+++ resolved
@@ -93,29 +93,28 @@
 class CaptureMethodDict(OrderedDict[CaptureMethodEnum, CaptureMethodInfo]):
 
     def get_method_by_index(self, index: int):
+        """
+        Returns the `CaptureMethodEnum` at index.
+        If index is invalid, returns the first `CaptureMethodEnum`.
+
+        Returns `CaptureMethodEnum.NONE` if there's no capture methods.
+        """
         if len(self) <= 0:
             return CaptureMethodEnum.NONE
         if index < 0:
             return first(self)
         return list(self.keys())[index]
 
-<<<<<<< HEAD
     def get(self, __key: CaptureMethodEnum):
+        """
+        Returns the `CaptureMethodInfo` for `CaptureMethodEnum` if `CaptureMethodEnum` is available,
+        else defaults to the first available `CaptureMethodEnum`.
+
+        Returns the `CaptureMethodInterface` (default) implementation if there's no capture methods.
+        """
+        if __key == CaptureMethodEnum.NONE or len(self) <= 0:
+            return NONE_CAPTURE_METHOD
         return super().get(__key, first(self.values()))
-=======
-    def __getitem__(self, key: CaptureMethodEnum):
-        if key == CaptureMethodEnum.NONE:
-            return NONE_CAPTURE_METHOD
-        try:
-            return super().__getitem__(key)
-        # If requested method does not exists...
-        except KeyError:
-            try:
-                # ...fallback to the first one
-                return super().__getitem__(self.get_method_by_index(0))
-            except KeyError:
-                # ...fallback to an empty capture method to avoid crashes
-                return NONE_CAPTURE_METHOD
 
 
 NONE_CAPTURE_METHOD = CaptureMethodInfo(
@@ -124,7 +123,6 @@
     description="",
     implementation=CaptureMethodInterface
 )
->>>>>>> 0aed849b
 
 
 CAPTURE_METHODS = CaptureMethodDict()
