--- conflicted
+++ resolved
@@ -5,6 +5,7 @@
 import cv2
 
 from capture_method.interface import ThreadedCaptureMethod
+from error_messages import CREATE_NEW_ISSUE_MESSAGE, exception_traceback
 from utils import is_valid_image
 
 if TYPE_CHECKING:
@@ -15,28 +16,14 @@
     capture_device: cv2.VideoCapture
 
     def _read_action(self, autosplit: AutoSplit):
+        result = False
+        image = None
         try:
-<<<<<<< HEAD
             result, image = self.capture_device.read()
         except cv2.error as error:
+            # STS_ERROR most likely means the camera is occupied
             if error.code != cv2.Error.STS_ERROR:
                 raise
-            # STS_ERROR most likely means the camera is occupied
-            result = False
-            image = None
-        return image if result else None
-=======
-            while not self.stop_thread.is_set():
-                try:
-                    result, image = self.capture_device.read()
-                except cv2.error as error:
-                    if error.code != cv2.Error.STS_ERROR:
-                        raise
-                    # STS_ERROR most likely means the camera is occupied
-                    result = False
-                    image = None
-                self.last_captured_frame = image if result else None
-                self.is_old_image = False
         except Exception as exception:  # pylint: disable=broad-except # We really want to catch everything here
             error = exception
             self.capture_device.release()
@@ -44,7 +31,7 @@
                 error,
                 "AutoSplit encountered an unhandled exception while trying to grab a frame and has stopped capture. "
                 + CREATE_NEW_ISSUE_MESSAGE))
->>>>>>> ea48b520
+        return image if result else None
 
     def __init__(self, autosplit: AutoSplit):
         self.capture_device = cv2.VideoCapture(autosplit.settings_dict["capture_device_id"])
