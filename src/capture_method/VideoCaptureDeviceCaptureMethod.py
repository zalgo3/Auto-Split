from __future__ import annotations

from typing import TYPE_CHECKING

import cv2

from capture_method.interface import ThreadedCaptureMethod
from utils import is_valid_image

if TYPE_CHECKING:
    from AutoSplit import AutoSplit


class VideoCaptureDeviceCaptureMethod(ThreadedCaptureMethod):
    capture_device: cv2.VideoCapture

<<<<<<< HEAD
    def _read_action(self, autosplit: AutoSplit):
        result, image = self.capture_device.read()
        return image if result else None
=======
    def __read_loop(self, autosplit: AutoSplit):
        try:
            while not self.stop_thread.is_set():
                try:
                    result, image = self.capture_device.read()
                except cv2.error as error:
                    if error.code != cv2.Error.STS_ERROR:
                        raise
                    # STS_ERROR most likely means the camera is occupied
                    result = False
                    image = None
                self.last_captured_frame = image if result else None
                self.is_old_image = False
        except Exception as exception:  # pylint: disable=broad-except # We really want to catch everything here
            error = exception
            self.capture_device.release()
            autosplit.show_error_signal.emit(lambda: exception_traceback(
                "AutoSplit encountered an unhandled exception while trying to grab a frame and has stopped capture. "
                + CREATE_NEW_ISSUE_MESSAGE,
                error))
>>>>>>> 7eed4448

    def __init__(self, autosplit: AutoSplit):
        self.capture_device = cv2.VideoCapture(autosplit.settings_dict["capture_device_id"])
        self.capture_device.setExceptionMode(True)
        super().__init__(autosplit)

    def close(self, autosplit: AutoSplit, from_exception: bool = False):
        super().close(autosplit, from_exception)
        self.capture_device.release()

    def get_frame(self, autosplit: AutoSplit):
        image, is_old_image = super().get_frame(autosplit)
        if not is_valid_image(image):
            return None, is_old_image

        selection = autosplit.settings_dict["capture_region"]
        # Ensure we can't go OOB of the image
        y = min(selection["y"], image.shape[0] - 1)
        x = min(selection["x"], image.shape[1] - 1)
        image = image[
            y:y + selection["height"],
            x:x + selection["width"],
        ]
        return cv2.cvtColor(image, cv2.COLOR_BGR2BGRA), is_old_image

    def recover_window(self, captured_window_title: str, autosplit: AutoSplit) -> bool:
        raise NotImplementedError()

    def check_selected_region_exists(self, autosplit: AutoSplit):
        return bool(self.capture_device.isOpened())<|MERGE_RESOLUTION|>--- conflicted
+++ resolved
@@ -14,32 +14,16 @@
 class VideoCaptureDeviceCaptureMethod(ThreadedCaptureMethod):
     capture_device: cv2.VideoCapture
 
-<<<<<<< HEAD
     def _read_action(self, autosplit: AutoSplit):
-        result, image = self.capture_device.read()
+        try:
+            result, image = self.capture_device.read()
+        except cv2.error as error:
+            if error.code != cv2.Error.STS_ERROR:
+                raise
+            # STS_ERROR most likely means the camera is occupied
+            result = False
+            image = None
         return image if result else None
-=======
-    def __read_loop(self, autosplit: AutoSplit):
-        try:
-            while not self.stop_thread.is_set():
-                try:
-                    result, image = self.capture_device.read()
-                except cv2.error as error:
-                    if error.code != cv2.Error.STS_ERROR:
-                        raise
-                    # STS_ERROR most likely means the camera is occupied
-                    result = False
-                    image = None
-                self.last_captured_frame = image if result else None
-                self.is_old_image = False
-        except Exception as exception:  # pylint: disable=broad-except # We really want to catch everything here
-            error = exception
-            self.capture_device.release()
-            autosplit.show_error_signal.emit(lambda: exception_traceback(
-                "AutoSplit encountered an unhandled exception while trying to grab a frame and has stopped capture. "
-                + CREATE_NEW_ISSUE_MESSAGE,
-                error))
->>>>>>> 7eed4448
 
     def __init__(self, autosplit: AutoSplit):
         self.capture_device = cv2.VideoCapture(autosplit.settings_dict["capture_device_id"])
