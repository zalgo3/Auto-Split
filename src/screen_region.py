from __future__ import annotations
<<<<<<< HEAD
from dataclasses import dataclass
from typing import Optional, cast, TYPE_CHECKING

if TYPE_CHECKING:
    from AutoSplit import AutoSplit

import os

import ctypes
import ctypes.wintypes
=======

import ctypes
import ctypes.wintypes
import os
from typing import TYPE_CHECKING, cast

>>>>>>> 3f9254b6
import cv2
import numpy as np
from PyQt6 import QtCore, QtGui, QtWidgets
from PyQt6.QtTest import QTest
from win32 import win32gui
<<<<<<< HEAD
from win32con import GA_ROOT, MAXBYTE, SM_XVIRTUALSCREEN, SM_YVIRTUALSCREEN, SM_CXVIRTUALSCREEN, SM_CYVIRTUALSCREEN
from winsdk.windows.graphics.capture import Direct3D11CaptureFramePool, GraphicsCapturePicker, GraphicsCaptureItem, \
    GraphicsCaptureSession
from winsdk.windows.foundation import IAsyncOperation, AsyncStatus
from winsdk._winrt import initialize_with_window
from winsdk.windows.media.capture import MediaCapture
from winsdk.windows.graphics.directx import DirectXPixelFormat
from winsdk.windows.graphics import SizeInt32

import capture_windows
import error_messages
from capture_method import CaptureMethod

SUPPORTED_IMREAD_FORMATS = [
    ("Windows bitmaps", "*.bmp *.dib"),
    ("JPEG files", "*.jpeg *.jpg *.jpe"),
    ("JPEG 2000 files", "*.jp2"),
    ("Portable Network Graphics", "*.png"),
    ("WebP", "*.webp"),
    ("Portable image format", "*.pbm *.pgm *.ppm *.pxm *.pnm"),
    ("PFM files", "*.pfm"),
    ("Sun rasters", "*.sr *.ras"),
    ("TIFF files", "*.tiff *.tif"),
    ("OpenEXR Image files", "*.exr"),
    ("Radiance HDR", "*.hdr *.pic"),
]
"""https://docs.opencv.org/4.5.4/d4/da8/group__imgcodecs.html#ga288b8b3da0892bd651fce07b3bbd3a56"""
IMREAD_EXT_FILTER = "All Files (" \
    + " ".join([f"{extensions}" for _, extensions in SUPPORTED_IMREAD_FORMATS]) \
    + ");;"\
    + ";;".join([f"{format} ({extensions})" for format, extensions in SUPPORTED_IMREAD_FORMATS])
=======
from win32con import GA_ROOT, MAXBYTE, SM_CXVIRTUALSCREEN, SM_CYVIRTUALSCREEN, SM_XVIRTUALSCREEN, SM_YVIRTUALSCREEN

import capture_windows
import error_messages

if TYPE_CHECKING:
    from AutoSplit import AutoSplit

>>>>>>> 3f9254b6
WINDOWS_SHADOW_SIZE = 8
WINDOWS_TOPBAR_SIZE = 24
user32 = ctypes.windll.user32


def select_region(autosplit: AutoSplit):
    # Create a screen selector widget
    selector = SelectRegionWidget()

    # Need to wait until the user has selected a region using the widget before moving on with
    # selecting the window settings
    while True:
        width = selector.width()
        height = selector.height()
        x = selector.x()
        y = selector.y()
        if width > 0 and height > 0:
            break
        QTest.qWait(1)
    del selector

    hwnd, window_text = __get_window_from_point(x, y)
    # Don't select desktop
    if not hwnd or not window_text:
        error_messages.region()
        return
    autosplit.hwnd = hwnd
    autosplit.settings_dict["captured_window_title"] = window_text

    offset_x, offset_y, *_ = win32gui.GetWindowRect(autosplit.hwnd)
    __set_region_values(autosplit,
                        left=x - offset_x,
                        top=y - offset_y,
                        width=width,
                        height=height)


media_capture = MediaCapture()
media_capture.initialize_async()


@dataclass
class WindowsGraphicsCapture:
    size: SizeInt32
    frame_pool: Direct3D11CaptureFramePool
    # Prevent session from being garbage collected
    session: GraphicsCaptureSession
    last_captured_frame: Optional[cv2.ndarray]


def select_graphics_item(autosplit: AutoSplit):
    def callback(async_operation: IAsyncOperation[GraphicsCaptureItem], async_status: AsyncStatus):
        if async_status != AsyncStatus.COMPLETED:
            return
        item = async_operation.get_results()
        autosplit.settings_dict["captured_window_title"] = item.display_name
        device = media_capture.media_capture_settings.direct3_d11_device
        frame_pool = Direct3D11CaptureFramePool.create_free_threaded(
            device,
            DirectXPixelFormat.B8_G8_R8_A8_UINT_NORMALIZED,
            1,
            item.size)
        session = frame_pool.create_capture_session(item)
        session.is_cursor_capture_enabled = False
        session.start_capture()
        autosplit.windows_graphics_capture = WindowsGraphicsCapture(
            item.size, frame_pool, session, None)  # pyright: ignore

    picker = GraphicsCapturePicker()
    initialize_with_window(picker, autosplit.effectiveWinId().__int__())
    picker.pick_single_item_async().completed = callback


def select_window(autosplit: AutoSplit):
    if autosplit.settings_dict["capture_method"] == CaptureMethod.WINDOWS_GRAPHICS_CAPTURE:
        select_graphics_item(autosplit)
        return
    # Create a screen selector widget
    selector = SelectWindowWidget()

    # Need to wait until the user has selected a region using the widget before moving on with
    # selecting the window settings
    while True:
        x = selector.x()
        y = selector.y()
        if x and y:
            break
        QTest.qWait(1)
    del selector

    hwnd, window_text = __get_window_from_point(x, y)
    # Don't select desktop
    if not hwnd or not window_text:
        error_messages.region()
        return
    autosplit.hwnd = hwnd
    autosplit.settings_dict["captured_window_title"] = window_text

    # Getting window bounds
    # On Windows there is a shadow around the windows that we need to account for
    # The top bar with the window name is also not accounted for
    # HACK: This isn't an ideal solution because it assumes every window will have a top bar and shadows of default size
    # FIXME: Which results in cutting *into* windows which don't have shadows or have a smaller top bar
    _, __, width, height = win32gui.GetClientRect(autosplit.hwnd)
    __set_region_values(autosplit,
                        left=WINDOWS_SHADOW_SIZE,
                        top=WINDOWS_SHADOW_SIZE + WINDOWS_TOPBAR_SIZE,
                        width=width,
                        height=height - WINDOWS_TOPBAR_SIZE)


def __get_window_from_point(x: int, y: int):
    # Grab the window handle from the coordinates selected by the widget
    hwnd = cast(int, win32gui.WindowFromPoint((x, y)))

    # Want to pull the parent window from the window handle
    # By using GetAncestor we are able to get the parent window instead
    # of the owner window.
    while win32gui.IsChild(win32gui.GetParent(hwnd), hwnd):
        hwnd = cast(int, user32.GetAncestor(hwnd, GA_ROOT))

    window_text = win32gui.GetWindowText(hwnd)

    return hwnd, window_text


def align_region(autosplit: AutoSplit):
    # Check to see if a region has been set
    if not check_selected_region_exists(autosplit):
        error_messages.region()
        return
    # This is the image used for aligning the capture region to the best fit for the user.
    template_filename = QtWidgets.QFileDialog.getOpenFileName(
        autosplit,
        "Select Reference Image",
        "",
        IMREAD_EXT_FILTER,
    )[0]

    # Return if the user presses cancel
    if not template_filename:
        return

    template = cv2.imread(template_filename, cv2.IMREAD_COLOR)

    # Validate template is a valid image file
    if template is None:
        error_messages.align_region_image_type()
        return

    # Obtaining the capture of a region which contains the
    # subregion being searched for to align the image.
    capture, _ = capture_windows.capture_region(autosplit)

    if capture is None:
        error_messages.region()
        return

    best_match, best_height, best_width, best_loc = __test_alignment(capture, template)

    # Go ahead and check if this satisfies our requirement before setting the region
    # We don't want a low similarity image to be aligned.
    if best_match < 0.9:
        error_messages.alignment_not_matched()
        return

    # The new region can be defined by using the min_loc point and the best_height and best_width of the template.
    __set_region_values(autosplit,
                        left=autosplit.settings_dict["capture_region"]["x"] + best_loc[0],
                        top=autosplit.settings_dict["capture_region"]["y"] + best_loc[1],
                        width=best_width,
                        height=best_height)


def __set_region_values(autosplit: AutoSplit, left: int, top: int, width: int, height: int):
    autosplit.settings_dict["capture_region"]["x"] = left
    autosplit.settings_dict["capture_region"]["y"] = top
    autosplit.settings_dict["capture_region"]["width"] = width
    autosplit.settings_dict["capture_region"]["height"] = height

    autosplit.x_spinbox.setValue(left)
    autosplit.y_spinbox.setValue(top)
    autosplit.width_spinbox.setValue(width)
    autosplit.height_spinbox.setValue(height)


def __test_alignment(capture: cv2.ndarray, template: cv2.ndarray):
    # Obtain the best matching point for the template within the
    # capture. This assumes that the template is actually smaller
    # than the dimensions of the capture. Since we are using SQDIFF
    # the best match will be the min_val which is located at min_loc.
    # The best match found in the image, set everything to 0 by default
    # so that way the first match will overwrite these values
    best_match = 0.0
    best_height = 0
    best_width = 0
    best_loc = (0, 0)

    # This tests 50 images scaled from 20% to 300% of the original template size
    for scale in np.linspace(0.2, 3, num=56):
        width = int(template.shape[1] * scale)
        height = int(template.shape[0] * scale)

        # The template can not be larger than the capture
        if width > capture.shape[1] or height > capture.shape[0]:
            continue

        resized = cv2.resize(template, (width, height), interpolation=cv2.INTER_NEAREST)

        result = cv2.matchTemplate(capture, resized, cv2.TM_SQDIFF)
        min_val, _, min_loc, *_ = cv2.minMaxLoc(result)

        # The maximum value for SQ_DIFF is dependent on the size of the template
        # we need this value to normalize it from 0.0 to 1.0
        max_error = resized.size * MAXBYTE * MAXBYTE
        similarity = 1 - (min_val / max_error)

        # Check if the similarity was good enough to get alignment
        if similarity > best_match:
            best_match = similarity
            best_width = width
            best_height = height
            best_loc = min_loc
    return best_match, best_height, best_width, best_loc


def validate_before_parsing(autosplit: AutoSplit, show_error: bool = True, check_empty_directory: bool = True):
    error = None
    if not autosplit.settings_dict["split_image_directory"]:
        error = error_messages.split_image_directory
    elif not os.path.isdir(autosplit.settings_dict["split_image_directory"]):
        error = error_messages.split_image_directory_not_found
    elif check_empty_directory and not os.listdir(autosplit.settings_dict["split_image_directory"]):
        error = error_messages.split_image_directory_empty
    elif not check_selected_region_exists(autosplit):
        error = error_messages.region
    if error and show_error:
        error()
    return not error


def check_selected_region_exists(autosplit: AutoSplit):
    return (
        autosplit.settings_dict["capture_method"] == CaptureMethod.WINDOWS_GRAPHICS_CAPTURE
        and autosplit.windows_graphics_capture) \
        or (autosplit.hwnd > 0 and win32gui.GetWindowText(autosplit.hwnd))


class BaseSelectWidget(QtWidgets.QWidget):
    _x = 0
    _y = 0

    def x(self):
        return self._x

    def y(self):
        return self._y

    def __init__(self):
        super().__init__()
        # We need to pull the monitor information to correctly draw the geometry covering all portions
        # of the user's screen. These parameters create the bounding box with left, top, width, and height
        self.setGeometry(
            user32.GetSystemMetrics(SM_XVIRTUALSCREEN),
            user32.GetSystemMetrics(SM_YVIRTUALSCREEN),
            user32.GetSystemMetrics(SM_CXVIRTUALSCREEN),
            user32.GetSystemMetrics(SM_CYVIRTUALSCREEN))
        self.setWindowTitle(" ")
        self.setWindowOpacity(0.5)
        self.setWindowFlags(QtCore.Qt.WindowType.FramelessWindowHint)
        self.show()

    def keyPressEvent(self, a0: QtGui.QKeyEvent):
        if a0.key() == QtCore.Qt.Key.Key_Escape:
            self.close()


# Widget to select a window and obtain its bounds
class SelectWindowWidget(BaseSelectWidget):
    def mouseReleaseEvent(self, a0: QtGui.QMouseEvent):
        self._x = int(a0.position().x()) + self.geometry().x()
        self._y = int(a0.position().y()) + self.geometry().y()
        self.close()


# Widget for dragging screen region
# https://github.com/harupy/snipping-tool
class SelectRegionWidget(BaseSelectWidget):
    _right: int = 0
    _bottom: int = 0
    __begin = QtCore.QPoint()
    __end = QtCore.QPoint()

    def __init__(self):
        QtWidgets.QApplication.setOverrideCursor(QtGui.QCursor(QtCore.Qt.CursorShape.CrossCursor))
        super().__init__()

    def height(self):
        return self._bottom - self._y

    def width(self):
        return self._right - self._x

    def paintEvent(self, a0: QtGui.QPaintEvent):
        if self.__begin != self.__end:
            qpainter = QtGui.QPainter(self)
            qpainter.setPen(QtGui.QPen(QtGui.QColor("red"), 2))
            qpainter.setBrush(QtGui.QColor("opaque"))
            qpainter.drawRect(QtCore.QRect(self.__begin, self.__end))

    def mousePressEvent(self, a0: QtGui.QMouseEvent):
        self.__begin = a0.position().toPoint()
        self.__end = self.__begin
        self.update()

    def mouseMoveEvent(self, a0: QtGui.QMouseEvent):
        self.__end = a0.position().toPoint()
        self.update()

    def mouseReleaseEvent(self, a0: QtGui.QMouseEvent):
        if self.__begin != self.__end:
            # The coordinates are pulled relative to the top left of the set geometry,
            # so the added virtual screen offsets convert them back to the virtual screen coordinates
            self._x = min(self.__begin.x(), self.__end.x()) + self.geometry().x()
            self._y = min(self.__begin.y(), self.__end.y()) + self.geometry().y()
            self._right = max(self.__begin.x(), self.__end.x()) + self.geometry().x()
            self._bottom = max(self.__begin.y(), self.__end.y()) + self.geometry().y()

            self.close()

    def close(self):
        QtWidgets.QApplication.setOverrideCursor(QtGui.QCursor(QtCore.Qt.CursorShape.ArrowCursor))
        return super().close()<|MERGE_RESOLUTION|>--- conflicted
+++ resolved
@@ -1,41 +1,31 @@
 from __future__ import annotations
-<<<<<<< HEAD
-from dataclasses import dataclass
-from typing import Optional, cast, TYPE_CHECKING
-
-if TYPE_CHECKING:
-    from AutoSplit import AutoSplit
-
-import os
-
-import ctypes
-import ctypes.wintypes
-=======
 
 import ctypes
 import ctypes.wintypes
 import os
-from typing import TYPE_CHECKING, cast
-
->>>>>>> 3f9254b6
+from dataclasses import dataclass
+from typing import TYPE_CHECKING, Optional, cast
+
 import cv2
 import numpy as np
 from PyQt6 import QtCore, QtGui, QtWidgets
 from PyQt6.QtTest import QTest
 from win32 import win32gui
-<<<<<<< HEAD
-from win32con import GA_ROOT, MAXBYTE, SM_XVIRTUALSCREEN, SM_YVIRTUALSCREEN, SM_CXVIRTUALSCREEN, SM_CYVIRTUALSCREEN
-from winsdk.windows.graphics.capture import Direct3D11CaptureFramePool, GraphicsCapturePicker, GraphicsCaptureItem, \
-    GraphicsCaptureSession
-from winsdk.windows.foundation import IAsyncOperation, AsyncStatus
+from win32con import GA_ROOT, MAXBYTE, SM_CXVIRTUALSCREEN, SM_CYVIRTUALSCREEN, SM_XVIRTUALSCREEN, SM_YVIRTUALSCREEN
 from winsdk._winrt import initialize_with_window
+from winsdk.windows.foundation import AsyncStatus, IAsyncOperation
+from winsdk.windows.graphics import SizeInt32
+from winsdk.windows.graphics.capture import (Direct3D11CaptureFramePool, GraphicsCaptureItem, GraphicsCapturePicker,
+                                             GraphicsCaptureSession)
+from winsdk.windows.graphics.directx import DirectXPixelFormat
 from winsdk.windows.media.capture import MediaCapture
-from winsdk.windows.graphics.directx import DirectXPixelFormat
-from winsdk.windows.graphics import SizeInt32
 
 import capture_windows
 import error_messages
 from capture_method import CaptureMethod
+
+if TYPE_CHECKING:
+    from AutoSplit import AutoSplit
 
 SUPPORTED_IMREAD_FORMATS = [
     ("Windows bitmaps", "*.bmp *.dib"),
@@ -55,16 +45,11 @@
     + " ".join([f"{extensions}" for _, extensions in SUPPORTED_IMREAD_FORMATS]) \
     + ");;"\
     + ";;".join([f"{format} ({extensions})" for format, extensions in SUPPORTED_IMREAD_FORMATS])
-=======
-from win32con import GA_ROOT, MAXBYTE, SM_CXVIRTUALSCREEN, SM_CYVIRTUALSCREEN, SM_XVIRTUALSCREEN, SM_YVIRTUALSCREEN
-
-import capture_windows
-import error_messages
+
 
 if TYPE_CHECKING:
     from AutoSplit import AutoSplit
 
->>>>>>> 3f9254b6
 WINDOWS_SHADOW_SIZE = 8
 WINDOWS_TOPBAR_SIZE = 24
 user32 = ctypes.windll.user32
