--- conflicted
+++ resolved
@@ -13,16 +13,9 @@
 import threading
 import time
 
-<<<<<<< HEAD
-from compare import checkIfImageHasTransparency
-from menu_bar import about, VERSION, viewHelp
-from hotkeys import send_hotkey
-import design
-=======
 from hotkeys import send_hotkey
 from menu_bar import about, VERSION, viewHelp
 import error_messages
->>>>>>> f763e737
 import compare
 import design
 import capture_windows
@@ -30,24 +23,9 @@
 
 
 class AutoSplit(QtWidgets.QMainWindow, design.Ui_MainWindow):
-<<<<<<< HEAD
-    from hotkeys import (
-        beforeSettingHotkey, afterSettingHotkey, setSplitHotkey, setResetHotkey, setSkipSplitHotkey, setUndoSplitHotkey,
-        setPauseHotkey)
-    from error_messages import (
-        splitImageDirectoryError, splitImageDirectoryNotFoundError, imageTypeError, regionError, regionSizeError,
-        splitHotkeyError, alignRegionImageTypeError, oldVersionSettingsFileError, noSettingsFileOnOpenError,
-        tooManySettingsFilesOnOpenError, invalidSettingsError, multipleKeywordImagesError, resetHotkeyError,
-        pauseHotkeyError, dummySplitsError, alignmentNotMatchedError, noKeywordImageError)
     from settings_file import saveSettings, saveSettingsAs, loadSettings, haveSettingsChanged, getSaveSettingsValues
     from screen_region import selectRegion, selectWindow, alignRegion
-=======
-    from settings_file import saveSettings, saveSettingsAs, loadSettings, haveSettingsChanged, getSaveSettingsValues
-    from screen_region import selectRegion, selectWindow, alignRegion
-    from hotkeys import (
-        afterSettingHotkey, setSplitHotkey, setResetHotkey, setSkipSplitHotkey, setUndoSplitHotkey,
-        setPauseHotkey)
->>>>>>> f763e737
+    from hotkeys import afterSettingHotkey, setSplitHotkey, setResetHotkey, setSkipSplitHotkey, setUndoSplitHotkey, setPauseHotkey
 
     myappid = f'Toufool.AutoSplit.v{VERSION}'
     ctypes.windll.shell32.SetCurrentProcessExplicitAppUserModelID(myappid)
@@ -206,10 +184,7 @@
         self.loadStartImage(wait_for_delay=False)
 
     # FUNCTIONS
-<<<<<<< HEAD
-
-=======
->>>>>>> f763e737
+
     # TODO add checkbox for going back to image 1 when resetting.
     def browse(self):
         # User selects the file with the split images in it.
@@ -282,11 +257,7 @@
                     self.start_image_name = image
                 else:
                     if started_by_button:
-<<<<<<< HEAD
-                        self.multipleKeywordImagesError('start_auto_splitter')
-=======
                         error_messages.multipleKeywordImagesError('start_auto_splitter')
->>>>>>> f763e737
                     return
 
         if self.start_image_name is None:
@@ -345,12 +316,8 @@
             self.startImageLabel.setText("Start image: ready")
             self.updateSplitImage(self.start_image_name)
 
-<<<<<<< HEAD
-        capture = self.getCaptureForComparison()
-=======
         start_image_masked = (self.start_image_mask is not None)
         capture = self.getCaptureForComparison(start_image_masked)
->>>>>>> f763e737
         start_image_similarity = self.compareImage(self.start_image, self.start_image_mask, capture)
         start_image_threshold = split_parser.threshold_from_filename(self.start_image_name) \
             or self.similaritythresholdDoubleSpinBox.value()
@@ -374,11 +341,7 @@
                 or (start_image_similarity >= start_image_threshold and start_image_flags & 0x04 == 0):
             def split():
                 self.hasSentStart = False
-<<<<<<< HEAD
                 send_hotkey(self.splitLineEdit.text())
-=======
-                keyboard.send(str(self.splitLineEdit.text()))
->>>>>>> f763e737
                 time.sleep(1 / self.fpslimitSpinBox.value())
                 self.startAutoSplitter()
 
@@ -561,14 +524,9 @@
     def startAutoSplitter(self):
         self.hasSentStart = True
 
-<<<<<<< HEAD
         # If the auto splitter is already running or the button is disabled, don't emit the signal to start it.
         if self.startautosplitterButton.text() == 'Running...' or \
             (not self.startautosplitterButton.isEnabled() and not self.is_auto_controlled):
-=======
-        # If the auto splitter is already running or the button is disabled, don't emit the signal to start it
-        if self.startautosplitterButton.text() == 'Running...':
->>>>>>> f763e737
             return
 
         if self.startImageLabel.text() == "Start image: ready" or self.startImageLabel.text() == "Start image: paused":
@@ -635,17 +593,10 @@
             #error out if there is a {p} flag but no pause hotkey set.
             if self.pausehotkeyLineEdit.text() == '' and split_parser.flags_from_filename(image) & 0x08 == 0x08 and self.is_auto_controlled == False:
                 self.guiChangesOnReset()
-<<<<<<< HEAD
-                self.pauseHotkeyError()
-                return
-
-        if self.splitLineEdit.text() == '' and self.is_auto_controlled == False:
-=======
                 error_messages.pauseHotkeyError()
                 return
 
-        if self.splitLineEdit.text() == '':
->>>>>>> f763e737
+        if self.splitLineEdit.text() == '' and self.is_auto_controlled == False:
             self.guiChangesOnReset()
             error_messages.splitHotkeyError()
             return
@@ -658,11 +609,7 @@
 
             if split_parser.is_reset_image(image):
                 self.guiChangesOnReset()
-<<<<<<< HEAD
-                self.multipleKeywordImagesError('reset')
-=======
                 error_messages.multipleKeywordImagesError('reset')
->>>>>>> f763e737
                 return
 
         # If there is no reset hotkey set but a reset image is present, throw an error.
@@ -742,14 +689,10 @@
                 if self.shouldCheckResetImage():
                     reset_similarity = self.compareImage(self.reset_image, self.reset_mask, capture)
                     if reset_similarity >= self.reset_image_threshold:
-<<<<<<< HEAD
                         if self.is_auto_controlled:
                             print("reset", flush = True)
                         else:
                             send_hotkey(self.resetLineEdit.text())
-=======
-                        send_hotkey(self.resetLineEdit.text())
->>>>>>> f763e737
                         self.reset()
 
                 if self.checkForReset():
@@ -844,14 +787,10 @@
 
                             reset_similarity = self.compareImage(self.reset_image, self.reset_mask, capture)
                             if reset_similarity >= self.reset_image_threshold:
-<<<<<<< HEAD
                                 if self.is_auto_controlled:
                                     print("reset", flush = True)
                                 else:
                                     send_hotkey(self.resetLineEdit.text())
-=======
-                                send_hotkey(self.resetLineEdit.text())
->>>>>>> f763e737
                                 self.reset()
                                 continue
 
@@ -861,7 +800,6 @@
 
                 # if {p} flag hit pause key, otherwise hit split hotkey
                 if (self.flags & 0x08 == 0x08):
-<<<<<<< HEAD
                     if self.is_auto_controlled:
                         print("pause", flush = True)
                     else:
@@ -871,11 +809,6 @@
                         print("split", flush = True)
                     else:
                         send_hotkey(self.splitLineEdit.text())
-=======
-                    send_hotkey(self.pausehotkeyLineEdit.text())
-                else:
-                    send_hotkey(self.splitLineEdit.text())
->>>>>>> f763e737
 
             # increase loop number if needed, set to 1 if it was the last loop.
             if self.loop_number < self.split_image_loop_amount[self.split_image_number]:
@@ -956,7 +889,6 @@
         self.timerStartImage.stop()
         self.startautosplitterButton.setText('Running...')
         self.browseButton.setEnabled(False)
-<<<<<<< HEAD
         self.groupDummySplitsCheckBox.setEnabled(False)
         self.startImageReloadButton.setEnabled(False)
 
@@ -973,20 +905,6 @@
 
         QtWidgets.QApplication.processEvents()
 
-=======
-        self.startautosplitterButton.setEnabled(False)
-        self.resetButton.setEnabled(True)
-        self.undosplitButton.setEnabled(True)
-        self.skipsplitButton.setEnabled(True)
-        self.setsplithotkeyButton.setEnabled(False)
-        self.setresethotkeyButton.setEnabled(False)
-        self.setskipsplithotkeyButton.setEnabled(False)
-        self.setundosplithotkeyButton.setEnabled(False)
-        self.setpausehotkeyButton.setEnabled(False)
-        self.groupDummySplitsCheckBox.setEnabled(False)
-        self.startImageReloadButton.setEnabled(False)
-        QtWidgets.QApplication.processEvents()
->>>>>>> f763e737
 
     def guiChangesOnReset(self):
         self.startautosplitterButton.setText('Start Auto Splitter')
@@ -996,7 +914,6 @@
         self.livesimilarityLabel.setText(' ')
         self.highestsimilarityLabel.setText(' ')
         self.browseButton.setEnabled(True)
-<<<<<<< HEAD
         self.groupDummySplitsCheckBox.setEnabled(True)
         self.startImageReloadButton.setEnabled(True)
 
@@ -1014,21 +931,6 @@
         QtWidgets.QApplication.processEvents()
         self.loadStartImage(False, False)
 
-=======
-        self.startautosplitterButton.setEnabled(True)
-        self.resetButton.setEnabled(False)
-        self.undosplitButton.setEnabled(False)
-        self.skipsplitButton.setEnabled(False)
-        self.setsplithotkeyButton.setEnabled(True)
-        self.setresethotkeyButton.setEnabled(True)
-        self.setskipsplithotkeyButton.setEnabled(True)
-        self.setundosplithotkeyButton.setEnabled(True)
-        self.setpausehotkeyButton.setEnabled(True)
-        self.groupDummySplitsCheckBox.setEnabled(True)
-        self.startImageReloadButton.setEnabled(True)
-        QtWidgets.QApplication.processEvents()
-        self.loadStartImage(False, False)
->>>>>>> f763e737
 
     def compareImage(self, image, mask, capture):
         if mask is None:
@@ -1106,11 +1008,7 @@
 
         # get flags
         self.flags = split_parser.flags_from_filename(split_image_file)
-<<<<<<< HEAD
-        self.imageHasTransparency = checkIfImageHasTransparency(self.split_image_path)
-=======
         self.imageHasTransparency = compare.checkIfImageHasTransparency(self.split_image_path)
->>>>>>> f763e737
 
         # set current split image in UI
         # if flagged as mask, transform transparency into UI's gray BG color
@@ -1171,7 +1069,6 @@
         self.highest_similarity = 0.001
 
     # exit safely when closing the window
-<<<<<<< HEAD
     def closeEvent(self, event=None):
         def exit():
             if event is not None:
@@ -1181,33 +1078,6 @@
                 # stop main thread (which is probably blocked reading input) via an interrupt signal
                 # only available for windows in version 3.2 or higher
                 os.kill(os.getpid(), signal.SIGINT)
-=======
-    def closeEvent(self, event):
-        if self.haveSettingsChanged():
-            # give a different warning if there was never a settings file that was loaded successfully, and save as instead of save.
-            msgBox = QtWidgets.QMessageBox
-            settings_file_name = "Untitled" \
-                if self.last_successfully_loaded_settings_file_path is None \
-                else os.path.basename(self.last_successfully_loaded_settings_file_path)
-            warning_message = f"Do you want to save changes made to settings file {settings_file_name}?"
-
-            warning = msgBox.warning(
-                self,
-                "AutoSplit",
-                warning_message,
-                msgBox.StandardButton.Yes | msgBox.StandardButton.No | msgBox.StandardButton.Cancel)
-
-            if warning == msgBox.StandardButton.Yes:
-                # TODO: Don't close if user cancelled the save
-                self.saveSettingsAs()
-                exit()
-            if warning == msgBox.StandardButton.No:
-                exit()
-            if warning == msgBox.StandardButton.Cancel:
-                event.ignore()
-        else:
-            event.accept()
->>>>>>> f763e737
             sys.exit()
 
         # Simulates LiveSplit quitting without asking. See "TODO" at update_auto_control Worker
@@ -1216,7 +1086,6 @@
         if event is None:
             exit()
 
-<<<<<<< HEAD
         if self.haveSettingsChanged():
             # give a different warning if there was never a settings file that was loaded successfully, and save as instead of save.
             msgBox = QtWidgets.QMessageBox
@@ -1245,11 +1114,6 @@
 def main():
     app = QtWidgets.QApplication(sys.argv)
     app.setWindowIcon(QtGui.QIcon(':/resources/icon.ico'))
-=======
-def main():
-    app = QtWidgets.QApplication(sys.argv)
-    app.setWindowIcon(QtGui.QIcon('icon.ico'))
->>>>>>> f763e737
     w = AutoSplit()
     w.setWindowIcon(QtGui.QIcon(':/resources/icon.ico'))
     w.show()
