#!/usr/bin/python3.9
# -*- coding: utf-8 -*-

from PyQt6 import QtCore, QtGui, QtTest, QtWidgets
from win32 import win32gui
import sys
import signal
import os
import cv2
import time
import ctypes.wintypes
import ctypes
<<<<<<< HEAD
import keyboard
=======
>>>>>>> fa5a530e
import numpy as np

from hotkeys import send_hotkey
import design
import compare
import capture_windows
import split_parser


<<<<<<< HEAD
=======

>>>>>>> fa5a530e
class AutoSplit(QtWidgets.QMainWindow, design.Ui_MainWindow):
    from hotkeys import (
        beforeSettingHotkey, afterSettingHotkey, setSplitHotkey, setResetHotkey, setSkipSplitHotkey, setUndoSplitHotkey,
        setPauseHotkey)
    from error_messages import (
        splitImageDirectoryError, splitImageDirectoryNotFoundError, imageTypeError, regionError, regionSizeError,
<<<<<<< HEAD
        splitHotkeyError, alignRegionImageTypeError, oldVersionSettingsFileError, noSettingsFileOnOpenError,
        tooManySettingsFilesOnOpenError, invalidSettingsError, multipleResetImagesError, resetHotkeyError,
        pauseHotkeyError, dummySplitsError, alignmentNotMatchedError)
    from settings_file import saveSettings, saveSettingsAs, loadSettings, haveSettingsChanged, getSaveSettingsValues
    from screen_region import selectRegion, selectWindow, alignRegion
    from compare import checkIfImageHasTransparency
    from menu_bar import about, viewHelp
=======
        splitHotkeyError, customThresholdError, customPauseError, alphaChannelError, alignRegionImageTypeError,
        oldVersionSettingsFileError, noSettingsFileOnOpenError, tooManySettingsFilesOnOpenError, invalidSettingsError)
    from settings_file import saveSettings, saveSettingsAs, loadSettings, haveSettingsChanged, getSaveSettingsValues
    from screen_region import selectRegion, selectWindow, alignRegion
>>>>>>> fa5a530e

    myappid = u'Toufool.AutoSplit.v1.5.0'
    ctypes.windll.shell32.SetCurrentProcessExplicitAppUserModelID(myappid)

    # signals
    updateCurrentSplitImage = QtCore.pyqtSignal(QtGui.QImage)
    startAutoSplitterSignal = QtCore.pyqtSignal()
    resetSignal = QtCore.pyqtSignal()
    skipSplitSignal = QtCore.pyqtSignal()
    undoSplitSignal = QtCore.pyqtSignal()
    pauseSignal = QtCore.pyqtSignal()
    afterSettingHotkeySignal = QtCore.pyqtSignal()

    def __init__(self, parent=None):
        super(AutoSplit, self).__init__(parent)
        self.setupUi(self)

        # Parse command line args
        self.is_auto_controlled = ('--auto-controlled' in sys.argv)

        # close all processes when closing window
        self.actionView_Help.triggered.connect(viewHelp)
        self.actionAbout.triggered.connect(lambda: about(self))
        self.actionSave_Settings.triggered.connect(self.saveSettings)
        self.actionSave_Settings_As.triggered.connect(self.saveSettingsAs)
        self.actionLoad_Settings.triggered.connect(self.loadSettings)

        # disable buttons upon open
        self.undosplitButton.setEnabled(False)
        self.skipsplitButton.setEnabled(False)
        self.resetButton.setEnabled(False)

        if self.is_auto_controlled:
            self.setsplithotkeyButton.setEnabled(False)
            self.setresethotkeyButton.setEnabled(False)
            self.setskipsplithotkeyButton.setEnabled(False)
            self.setundosplithotkeyButton.setEnabled(False)
            self.setpausehotkeyButton.setEnabled(False)
            self.startautosplitterButton.setEnabled(False)
            self.splitLineEdit.setEnabled(False)
            self.resetLineEdit.setEnabled(False)
            self.skipsplitLineEdit.setEnabled(False)
            self.undosplitLineEdit.setEnabled(False)
            self.pausehotkeyLineEdit.setEnabled(False)

            # Send version and process ID to stdout
            print(f"{VERSION}\n{os.getpid()}", flush=True)

            class Worker(QtCore.QObject):
                autosplit = None

                def __init__(self, autosplit):
                    self.autosplit = autosplit
                    super().__init__()

                def run(self):
                    while True:
                        line = input()
                        # TODO: "AutoSplit Integration" needs to call this and wait instead of outright killing the app.
                        # TODO: See if we can also get LiveSplit to wait on Exit in "AutoSplit Integration"
                        # For now this can only used in a Development environment
                        if line == 'kill':
                            self.autosplit.closeEvent()
                            break
                        elif line == 'start':
                            self.autosplit.startAutoSplitter()
                        elif line == 'split' or line == 'skip':
                            self.autosplit.startSkipSplit()
                        elif line == 'undo':
                            self.autosplit.startUndoSplit()
                        elif line == 'reset':
                            self.autosplit.startReset()
                        # TODO: Not yet implemented in AutoSplit Integration
                        # elif line == 'pause':
                        #     self.startPause()

            # Use and Start the thread that checks for updates from LiveSplit
            self.update_auto_control = QtCore.QThread()
            worker = Worker(self)
            worker.moveToThread(self.update_auto_control)
            self.update_auto_control.started.connect(worker.run)
            self.update_auto_control.start()

        # resize to these width and height so that FPS performance increases
        self.RESIZE_WIDTH = 320
        self.RESIZE_HEIGHT = 240

        # split image folder line edit text
        self.splitimagefolderLineEdit.setText('No Folder Selected')

        # Connecting button clicks to functions
        self.browseButton.clicked.connect(self.browse)
        self.selectregionButton.clicked.connect(self.selectRegion)
        self.takescreenshotButton.clicked.connect(self.takeScreenshot)
        self.startautosplitterButton.clicked.connect(self.autoSplitter)
        self.checkfpsButton.clicked.connect(self.checkFPS)
        self.resetButton.clicked.connect(self.reset)
        self.skipsplitButton.clicked.connect(self.skipSplit)
        self.undosplitButton.clicked.connect(self.undoSplit)
        self.setsplithotkeyButton.clicked.connect(self.setSplitHotkey)
        self.setresethotkeyButton.clicked.connect(self.setResetHotkey)
        self.setskipsplithotkeyButton.clicked.connect(self.setSkipSplitHotkey)
        self.setundosplithotkeyButton.clicked.connect(self.setUndoSplitHotkey)
        self.setpausehotkeyButton.clicked.connect(self.setPauseHotkey)
        self.alignregionButton.clicked.connect(self.alignRegion)
        self.selectwindowButton.clicked.connect(self.selectWindow)

        # update x, y, width, and height when changing the value of these spinbox's are changed
        self.xSpinBox.valueChanged.connect(self.updateX)
        self.ySpinBox.valueChanged.connect(self.updateY)
        self.widthSpinBox.valueChanged.connect(self.updateWidth)
        self.heightSpinBox.valueChanged.connect(self.updateHeight)

        # connect signals to functions
        self.updateCurrentSplitImage.connect(self.updateSplitImageGUI)
        self.afterSettingHotkeySignal.connect(self.afterSettingHotkey)
        self.startAutoSplitterSignal.connect(self.autoSplitter)
        self.resetSignal.connect(self.reset)
        self.skipSplitSignal.connect(self.skipSplit)
        self.undoSplitSignal.connect(self.undoSplit)

        # live image checkbox
        self.liveimageCheckBox.clicked.connect(self.checkLiveImage)
        self.timerLiveImage = QtCore.QTimer()
        self.timerLiveImage.timeout.connect(self.liveImageFunction)

        # Default Settings for the region capture
        self.hwnd = 0
        self.hwnd_title = ''
        self.rect = ctypes.wintypes.RECT()

        #last loaded settings and last successful loaded settings file path to None until we try to load them
        self.last_loaded_settings = None
        self.last_successfully_loaded_settings_file_path = None

        # find all .pkls in AutoSplit folder, error if there is none or more than 1
        self.load_settings_on_open = True
        self.loadSettings()
        self.load_settings_on_open = False

        # initialize a few settings options
        self.last_saved_settings = None

        self.live_image_function_on_open = True

    # FUNCTIONS

    #TODO add checkbox for going back to image 1 when resetting.
    def browse(self):
        # User selects the file with the split images in it.
        self.split_image_directory = str(
            QtWidgets.QFileDialog.getExistingDirectory(self, "Select Split Image Directory")) + '\\'

        # If the user doesn't select a folder, it defaults to \. Set it back to whats in the LineEdit, and return
        if self.split_image_directory == '\\':
            self.split_image_directory = self.splitimagefolderLineEdit.text()
            return

        # set the split image folder line to the directory text
        self.splitimagefolderLineEdit.setText(self.split_image_directory)

    def checkLiveImage(self):
        if self.liveimageCheckBox.isChecked():
            self.timerLiveImage.start(int(1000 / 60))
        else:
            self.timerLiveImage.stop()
            self.liveImageFunction()

    def liveImageFunction(self):
        try:
            if win32gui.GetWindowText(self.hwnd) == '' and self.live_image_function_on_open == True:
                self.timerLiveImage.stop()
                self.live_image_function_on_open = False
                return

            elif win32gui.GetWindowText(self.hwnd) == '' and self.live_image_function_on_open == False:
                self.regionError()
                self.timerLiveImage.stop()
                return

            ctypes.windll.user32.SetProcessDPIAware()

            capture = capture_windows.capture_region(self.hwnd, self.rect)
            capture = cv2.resize(capture, (240, 180))
            capture = cv2.cvtColor(capture, cv2.COLOR_BGRA2RGB)

            # Convert to set it on the label
            qImg = QtGui.QImage(capture, capture.shape[1], capture.shape[0], capture.shape[1] * 3,
                                QtGui.QImage.Format.Format_RGB888)
            pix = QtGui.QPixmap(qImg)
            self.liveImage.setPixmap(pix)

        except AttributeError:
            pass

    # update x, y, width, height when spinbox values are changed
    def updateX(self):
        try:
            self.rect.left = self.xSpinBox.value()
            self.rect.right = self.rect.left + self.widthSpinBox.value()
            self.checkLiveImage()
        except AttributeError:
            pass

    def updateY(self):
        try:
            self.rect.top = self.ySpinBox.value()
            self.rect.bottom = self.rect.top + self.heightSpinBox.value()
            self.checkLiveImage()
        except AttributeError:
            pass

    def updateWidth(self):
        self.rect.right = self.rect.left + self.widthSpinBox.value()
        self.checkLiveImage()

    def updateHeight(self):
        self.rect.bottom = self.rect.top + self.heightSpinBox.value()
        self.checkLiveImage()

    # update current split image. needed this to avoid updating it through the hotkey thread.
    def updateSplitImageGUI(self, qImg):
        pix = QtGui.QPixmap(qImg)
        self.currentSplitImage.setPixmap(pix)

    def takeScreenshot(self):
        # error checks
        if self.splitimagefolderLineEdit.text() == 'No Folder Selected':
            self.splitImageDirectoryError()
            return
        if os.path.exists(self.splitimagefolderLineEdit.text()) == False:
            self.splitImageDirectoryNotFoundError()
            return
        if self.hwnd == 0 or win32gui.GetWindowText(self.hwnd) == '':
            self.regionError()
            return
        take_screenshot_filename = '001_SplitImage'

        # check if file exists and rename it if it does
        # Below starts the FileNameNumber at #001 up to #999. After that it will go to 1000,
        # which is a problem, but I doubt anyone will get to 1000 split images...
        i = 1
        while os.path.exists(self.split_image_directory + take_screenshot_filename + '.png') == True:
            FileNameNumber = (f"{i:03}")
            take_screenshot_filename = FileNameNumber + '_SplitImage'
            i = i + 1

        # grab screenshot of capture region
        capture = capture_windows.capture_region(self.hwnd, self.rect)
        capture = cv2.cvtColor(capture, cv2.COLOR_BGRA2BGR)

        # save and open image
        cv2.imwrite(self.split_image_directory + take_screenshot_filename + '.png', capture)
        os.startfile(self.split_image_directory + take_screenshot_filename + '.png')

    # check max FPS button connects here.
    def checkFPS(self):
        # error checking
        split_image_directory = self.splitimagefolderLineEdit.text()
        if split_image_directory == 'No Folder Selected' or split_image_directory is None:
            self.splitImageDirectoryError()
            return

        split_image_filenames = os.listdir(split_image_directory)
        for image in split_image_filenames:
            if cv2.imread(self.split_image_directory + image, cv2.IMREAD_COLOR) is None:
                self.imageTypeError(image)
                return
            else:
                pass

        if self.hwnd == 0 or win32gui.GetWindowText(self.hwnd) == '':
            self.regionError()
            return

        if self.width == 0 or self.height == 0:
            self.regionSizeError()
            return

        # grab first image in the split image folder
        split_image_file = split_image_filenames[0]
        split_image_path = split_image_directory + split_image_file
        split_image = cv2.imread(split_image_path, cv2.IMREAD_COLOR)
        split_image = cv2.cvtColor(split_image, cv2.COLOR_BGR2RGB)
        split_image = cv2.resize(split_image, (self.RESIZE_WIDTH, self.RESIZE_HEIGHT))

        # run 10 iterations of screenshotting capture region + comparison.
        count = 0
        t0 = time.time()
        while count < 10:

            capture = capture_windows.capture_region(self.hwnd, self.rect)
            capture = cv2.resize(capture, (self.RESIZE_WIDTH, self.RESIZE_HEIGHT))
            capture = cv2.cvtColor(capture, cv2.COLOR_BGRA2RGB)

            if self.comparisonmethodComboBox.currentIndex() == 0:
                similarity = compare.compare_l2_norm(split_image, capture)
            elif self.comparisonmethodComboBox.currentIndex() == 1:
                similarity = compare.compare_histograms(split_image, capture)
            elif self.comparisonmethodComboBox.currentIndex() == 2:
                similarity = compare.compare_phash(split_image, capture)

            count = count + 1

        # calculate FPS
        t1 = time.time()
        FPS = int(10 / (t1 - t0))
        FPS = str(FPS)
        self.fpsvalueLabel.setText(FPS)

    # undo split button and hotkey connect to here
    def undoSplit(self):
        if self.undosplitButton.isEnabled() == False and self.is_auto_controlled == False:
            return

        if self.loop_number != 1 and self.groupDummySplitsCheckBox.isChecked() == False:
            self.loop_number = self.loop_number - 1

        elif self.groupDummySplitsCheckBox.isChecked() == True:
            for i, group in enumerate(self.split_groups):
                if i > 0 and self.split_image_number in group:
                    self.split_image_number = self.split_groups[i - 1][0]
                    break

        else:
            self.split_image_number = self.split_image_number - 1
            self.loop_number = self.split_image_loop_amount[self.split_image_number]

        self.updateSplitImage()

        return

    # skip split button and hotkey connect to here
    def skipSplit(self):

        if self.skipsplitButton.isEnabled() == False and self.is_auto_controlled == False:
            return

        if self.loop_number < self.split_image_loop_amount[self.split_image_number] and self.groupDummySplitsCheckBox.isChecked() == False:
            self.loop_number = self.loop_number + 1
        elif self.groupDummySplitsCheckBox.isChecked() == True:
            for group in self.split_groups:
                if self.split_image_number in group:
                    self.split_image_number = group[-1] + 1
                    break
        else:
            self.split_image_number = self.split_image_number + 1
            self.loop_number = 1

        self.updateSplitImage()

        return

    #def pause(self):
        #TODO add what to do when you hit pause hotkey, if this even needs to be done

    def reset(self):
        # when the reset button or hotkey is pressed, it will change this text, which will trigger in the autoSplitter function, if running, to abort and change GUI.
        self.startautosplitterButton.setText('Start Auto Splitter')
        return

    # functions for the hotkeys to return to the main thread from signals and start their corresponding functions
    def startAutoSplitter(self):
        # if the auto splitter is already running or the button is disabled, don't emit the signal to start it.
        if self.startautosplitterButton.text() == 'Running..' or \
            (self.startautosplitterButton.isEnabled() == False and self.is_auto_controlled == False):
            return
        self.startAutoSplitterSignal.emit()

    def startReset(self):
        self.resetSignal.emit()

    def startSkipSplit(self):
        self.skipSplitSignal.emit()

    def startUndoSplit(self):
        self.undoSplitSignal.emit()

    def startPause(self):
        self.pauseSignal.emit()

    def autoSplitter(self):
        # error checking:
        if str(self.splitimagefolderLineEdit.text()) == 'No Folder Selected':
            self.guiChangesOnReset()
            self.splitImageDirectoryError()
            return
        if os.path.exists(self.splitimagefolderLineEdit.text()) == False:
            self.guiChangesOnReset()
            self.splitImageDirectoryNotFoundError()
            return
        if self.hwnd ==  0 or win32gui.GetWindowText(self.hwnd) == '':
            self.guiChangesOnReset()
            self.regionError()
            return

        # get split image filenames
        self.split_image_filenames = os.listdir(self.split_image_directory)

        # Make sure that each of the images follows the guidelines for correct format
        # according to all of the settings selected by the user.
        for image in self.split_image_filenames:
            # Test for image without transparency
            if cv2.imread(self.split_image_directory + image, cv2.IMREAD_COLOR) is None:
                # Test for image with transparency
                if cv2.imread(self.split_image_directory + image, cv2.IMREAD_UNCHANGED) is None:
                    # Opencv couldn't open this file as an image, this isn't a correct
                    # file format that is supported
                    self.guiChangesOnReset()
                    self.imageTypeError(image)
                    return
                else:
                    # TODO: Now that we know the image has transparency, error out if it is completely transparent
                    # Will fix https://github.com/Toufool/Auto-Split/issues/52
                    pass

            #error out if there is a {p} flag but no pause hotkey set.
            if self.pausehotkeyLineEdit.text() == '' and split_parser.flags_from_filename(image) & 0x08 == 0x08 and self.is_auto_controlled == False:
                self.guiChangesOnReset()
                self.pauseHotkeyError()
                return

<<<<<<< HEAD
        if self.splitLineEdit.text() == '':
=======
            if self.custompausetimesCheckBox.isChecked() and split_parser.pause_from_filename(image) is None:
                # Error, this file doesn't have a pause, but the checkbox was
                # selected for unique pause times
                self.guiChangesOnReset()
                self.customPauseError(image)
                return

            if self.customthresholdsCheckBox.isChecked() and split_parser.threshold_from_filename(image) is None:
                # Error, this file doesn't have a threshold, but the checkbox
                # was selected for unique thresholds
                self.guiChangesOnReset()
                self.customThresholdError(image)
                return

        if self.splitLineEdit.text() == '' and self.is_auto_controlled == False:
>>>>>>> fa5a530e
            self.guiChangesOnReset()
            self.splitHotkeyError()
            return

        # find reset image then remove it from the list
        self.findResetImage()

        # Check that there's only one reset image
        for image in self.split_image_filenames:

            if split_parser.is_reset_image(image):
                self.guiChangesOnReset()
                self.multipleResetImagesError()
                return

        # If there is no reset hotkey set but a reset image is present, throw an error.
        if self.resetLineEdit.text() == '' and self.reset_image is not None and self.is_auto_controlled == False:
            self.guiChangesOnReset()
            self.resetHotkeyError()
            return

        # construct groups of splits if needed
        self.split_groups = []
        if self.groupDummySplitsCheckBox.isChecked():
            current_group = []
            self.split_groups.append(current_group)

            for i, image in enumerate(self.split_image_filenames):
                current_group.append(i)

                flags = split_parser.flags_from_filename(image)
                if flags & 0x01 != 0x01 and i < len(self.split_image_filenames) - 1:
                    current_group = []
                    self.split_groups.append(current_group)

        # construct dummy splits array
        self.dummy_splits_array = []
        for i, image in enumerate(self.split_image_filenames):
            if split_parser.flags_from_filename(image) & 0x01 == 0x01:
                self.dummy_splits_array.append(True)
            else:
                self.dummy_splits_array.append(False)

        # construct loop amounts for each split image
        self.split_image_loop_amount = []
        for i, image in enumerate(self.split_image_filenames):
            self.split_image_loop_amount.append(split_parser.loop_from_filename(image))

        if any(x > 1 for x in self.split_image_loop_amount) and self.groupDummySplitsCheckBox.isChecked() == True:
            self.dummySplitsError()
            return

        self.guiChangesOnStart()

        # initialize some settings
        self.split_image_number = 0
        self.loop_number = 1
        self.number_of_split_images = len(self.split_image_filenames)
        self.waiting_for_split_delay = False
        self.split_below_threshold = False

        self.run_start_time = time.time()

        # First while loop: stays in this loop until all of the split images have been split
        while self.split_image_number < self.number_of_split_images:

            # Check if we are not waiting for the split delay to send the key press
            if self.waiting_for_split_delay == True:
                time_millis = int(round(time.time() * 1000))
                if time_millis < self.split_time:
                    QtWidgets.QApplication.processEvents()
                    continue

            self.updateSplitImage()

            # second while loop: stays in this loop until similarity threshold is met
            # skip loop if we just finished waiting for the split delay and need to press the split key!
            start = time.time()
            while True:
                # reset if the set screen region window was closed
                if win32gui.GetWindowText(self.hwnd) == '':
                    self.reset()

                # loop goes into here if start auto splitter text is "Start Auto Splitter"
                if self.startautosplitterButton.text() == 'Start Auto Splitter':
                    if self.autostartonresetCheckBox.isChecked():
                        self.startAutoSplitterSignal.emit()
                        return
                    else:
                        self.guiChangesOnReset()
                        return

                # calculate similarity for reset image
                capture = self.getCaptureForComparison()

                if self.shouldCheckResetImage():
                    reset_similarity = self.compareImage(self.reset_image, self.reset_mask, capture)
                    if reset_similarity >= self.reset_image_threshold:
                        if self.is_auto_controlled:
                            print("reset", flush = True)
                        else:
                            send_hotkey(self.resetLineEdit.text())
                        self.reset()

                # loop goes into here if start auto splitter text is "Start Auto Splitter"
                if self.startautosplitterButton.text() == 'Start Auto Splitter':
                    if self.autostartonresetCheckBox.isChecked():
                        self.startAutoSplitterSignal.emit()
                        return
                    else:
                        self.guiChangesOnReset()
                        return

                # TODO: Check is this actually still needed?
                # get capture again if current and reset image have different mask flags
                if self.imageHasTransparency != (self.reset_mask is not None):
                    capture = self.getCaptureForComparison()

                # calculate similarity for split image
                self.similarity = self.compareImage(self.split_image, self.mask, capture)

                # show live similarity if the checkbox is checked
                if self.showlivesimilarityCheckBox.isChecked():
                    self.livesimilarityLabel.setText(str(self.similarity)[:4])
                else:
                    self.livesimilarityLabel.setText(' ')

                # if the similarity becomes higher than highest similarity, set it as such.
                if self.similarity > self.highest_similarity:
                    self.highest_similarity = self.similarity

                # show live highest similarity if the checkbox is checked
                if self.showhighestsimilarityCheckBox.isChecked():
                    self.highestsimilarityLabel.setText(str(self.highest_similarity)[:4])
                else:
                    self.highestsimilarityLabel.setText(' ')

                if self.is_auto_controlled == False:
                    # if its the last split image and last loop number, disable the skip split button
                    if (self.split_image_number == self.number_of_split_images - 1 and self.loop_number == self.split_image_loop_amount[self.split_image_number]) or (self.groupDummySplitsCheckBox.isChecked() == True and self.dummy_splits_array[self.split_image_number:].count(False) <= 1):
                        self.skipsplitButton.setEnabled(False)
                    else:
                        self.skipsplitButton.setEnabled(True)

                    # if its the first split image and first loop, disable the undo split button
                    if self.split_image_number == 0 and self.loop_number == 1:
                        self.undosplitButton.setEnabled(False)
                    else:
                        self.undosplitButton.setEnabled(True)

                # if the b flag is set, let similarity go above threshold first,
                # then split on similarity below threshold.
                # if no b flag, just split when similarity goes above threshold.
                if not self.waiting_for_split_delay:
                    print(self.similarity, self.similarity_threshold)
                    if self.flags & 0x04 == 0x04 and not self.split_below_threshold:
                        if self.similarity >= self.similarity_threshold:
                            self.split_below_threshold = True
                            continue
                    elif self.flags & 0x04 == 0x04 and self.split_below_threshold:
                        if self.similarity < self.similarity_threshold:
                            self.split_below_threshold = False
                            break
                    elif self.similarity >= self.similarity_threshold:
                        break

                # limit the number of time the comparison runs to reduce cpu usage
                fps_limit = self.fpslimitSpinBox.value()
                time.sleep((1 / fps_limit) - (time.time() - start) % (1 / fps_limit))
                QtWidgets.QApplication.processEvents()

            # comes here when threshold gets met

            # We need to make sure that this isn't a dummy split before sending
            # the key press.
            if not (self.flags & 0x01 == 0x01):
                # If it's a delayed split, check if the delay has passed
                # Otherwise calculate the split time for the key press
                if self.split_delay > 0 and self.waiting_for_split_delay == False:
                    self.split_time = int(round(time.time() * 1000)) + self.split_delay
                    self.waiting_for_split_delay = True
                    self.undosplitButton.setEnabled(False)
                    self.skipsplitButton.setEnabled(False)
                    self.currentsplitimagefileLabel.setText(' ')
                    self.currentSplitImage.setAlignment(QtCore.Qt.AlignmentFlag.AlignCenter)

                    # check for reset while delayed and display a counter of the remaining split delay time
                    delay_start_time = time.time()
                    while time.time() - delay_start_time < (self.split_delay / 1000):
                        delay_time_left = round((self.split_delay / 1000) - (time.time() - delay_start_time), 1)
                        self.currentSplitImage.setText(f'Delayed Split: {delay_time_left} sec remaining')
                        # check for reset
                        if win32gui.GetWindowText(self.hwnd) == '':
                            self.reset()
                        if self.startautosplitterButton.text() == 'Start Auto Splitter':
                            if self.autostartonresetCheckBox.isChecked():
                                self.startAutoSplitterSignal.emit()
                                return
                            else:
                                self.guiChangesOnReset()
                                return

                        # calculate similarity for reset image
                        if self.shouldCheckResetImage():
                            capture = self.getCaptureForComparison()

                            reset_similarity = self.compareImage(self.reset_image, self.reset_mask, capture)
                            if reset_similarity >= self.reset_image_threshold:
                                if self.is_auto_controlled:
                                    print("reset", flush = True)
                                else:
                                    send_hotkey(self.resetLineEdit.text())
                                self.reset()
                                continue

                        QtTest.QTest.qWait(1)

                self.waiting_for_split_delay = False

                # if {p} flag hit pause key, otherwise hit split hotkey
                if (self.flags & 0x08 == 0x08):
                    if self.is_auto_controlled:
                        print("pause", flush = True)
                    else:
                        send_hotkey(self.pausehotkeyLineEdit.text())
                else:
                    if self.is_auto_controlled:
                        print("split", flush = True)
                    else:
                        send_hotkey(self.splitLineEdit.text())

            # increase loop number if needed, set to 1 if it was the last loop.
            if self.loop_number < self.split_image_loop_amount[self.split_image_number]:
                self.loop_number = self.loop_number + 1
            else:
                self.loop_number = 1

            # if loop check box is checked and its the last split, go to first split.
            # else if current loop amount is back to 1, add 1 to split image number
            # else pass, dont change split image number.
            if self.loopCheckBox.isChecked() and self.split_image_number == self.number_of_split_images - 1 and self.loop_number == 1:
                self.split_image_number = 0
            elif self.loop_number == 1:
                self.split_image_number = self.split_image_number + 1
            else:
                pass

            # set a "pause" split image number. This is done so that it can detect if user hit split/undo split while paused.
            pause_split_image_number = self.split_image_number
            pause_loop_number = self.loop_number

            # if its not the last split image, pause for the amount set by the user
            if self.number_of_split_images != self.split_image_number:
                # set current split image to none
                self.currentsplitimagefileLabel.setText(' ')
                self.currentSplitImage.setAlignment(QtCore.Qt.AlignmentFlag.AlignCenter)
                self.imageloopLabel.setText('Image Loop #:     -')

                if self.is_auto_controlled == False:
                    # if its the last split image and last loop number, disable the skip split button
                    if (self.split_image_number == self.number_of_split_images - 1 and self.loop_number == self.split_image_loop_amount[self.split_image_number]) or (self.groupDummySplitsCheckBox.isChecked() == True and self.dummy_splits_array[self.split_image_number:].count(False) <= 1):
                        self.skipsplitButton.setEnabled(False)
                    else:
                        self.skipsplitButton.setEnabled(True)

                    # if its the first split image and first loop, disable the undo split button
                    if self.split_image_number == 0 and self.loop_number == 1:
                        self.undosplitButton.setEnabled(False)
                    else:
                        self.undosplitButton.setEnabled(True)

                QtWidgets.QApplication.processEvents()

                # I have a pause loop here so that it can check if the user presses skip split, undo split, or reset here.
                # Also updates the current split image text, counting down the time until the next split image
                pause_start_time = time.time()
                while time.time() - pause_start_time < self.pause:
                    pause_time_left = round(self.pause - (time.time() - pause_start_time), 1)
                    self.currentSplitImage.setText(f'None (Paused). {pause_time_left} sec remaining')

                    # check for reset
                    if win32gui.GetWindowText(self.hwnd) == '':
                        self.reset()
                    if self.startautosplitterButton.text() == 'Start Auto Splitter':
                        if self.autostartonresetCheckBox.isChecked():
                            self.startAutoSplitterSignal.emit()
                            return
                        else:
                            self.guiChangesOnReset()
                            return

                    # check for skip/undo split:
                    if self.split_image_number != pause_split_image_number or self.loop_number != pause_loop_number:
                        break

                    # calculate similarity for reset image
                    if self.shouldCheckResetImage():
                        capture = self.getCaptureForComparison()

                        reset_similarity = self.compareImage(self.reset_image, self.reset_mask, capture)
                        if reset_similarity >= self.reset_image_threshold:
                            send_hotkey(self.resetLineEdit.text())
                            self.reset()
                            continue

                    QtTest.QTest.qWait(1)

        # loop breaks to here when the last image splits
        self.guiChangesOnReset()

    def guiChangesOnStart(self):
        self.startautosplitterButton.setText('Running..')
        self.browseButton.setEnabled(False)
<<<<<<< HEAD
        self.startautosplitterButton.setEnabled(False)
        self.resetButton.setEnabled(True)
        self.undosplitButton.setEnabled(True)
        self.skipsplitButton.setEnabled(True)
        self.setsplithotkeyButton.setEnabled(False)
        self.setresethotkeyButton.setEnabled(False)
        self.setskipsplithotkeyButton.setEnabled(False)
        self.setundosplithotkeyButton.setEnabled(False)
        self.setpausehotkeyButton.setEnabled(False)
        self.groupDummySplitsCheckBox.setEnabled(False)
=======
        self.custompausetimesCheckBox.setEnabled(False)
        self.customthresholdsCheckBox.setEnabled(False)
        self.groupDummySplitsCheckBox.setEnabled(False)

        if self.is_auto_controlled == False:
            self.startautosplitterButton.setEnabled(False)
            self.resetButton.setEnabled(True)
            self.undosplitButton.setEnabled(True)
            self.skipsplitButton.setEnabled(True)
            self.setsplithotkeyButton.setEnabled(False)
            self.setresethotkeyButton.setEnabled(False)
            self.setskipsplithotkeyButton.setEnabled(False)
            self.setundosplithotkeyButton.setEnabled(False)
            self.setpausehotkeyButton.setEnabled(False)

>>>>>>> fa5a530e
        QtWidgets.QApplication.processEvents()

    def guiChangesOnReset(self):
        self.startautosplitterButton.setText('Start Auto Splitter')
        self.imageloopLabel.setText("Image Loop #:")
        self.currentSplitImage.setText(' ')
        self.currentsplitimagefileLabel.setText(' ')
        self.livesimilarityLabel.setText(' ')
        self.highestsimilarityLabel.setText(' ')
        self.browseButton.setEnabled(True)
<<<<<<< HEAD
        self.startautosplitterButton.setEnabled(True)
        self.resetButton.setEnabled(False)
        self.undosplitButton.setEnabled(False)
        self.skipsplitButton.setEnabled(False)
        self.setsplithotkeyButton.setEnabled(True)
        self.setresethotkeyButton.setEnabled(True)
        self.setskipsplithotkeyButton.setEnabled(True)
        self.setundosplithotkeyButton.setEnabled(True)
        self.setpausehotkeyButton.setEnabled(True)
        self.groupDummySplitsCheckBox.setEnabled(True)
=======
        self.custompausetimesCheckBox.setEnabled(True)
        self.customthresholdsCheckBox.setEnabled(True)
        self.groupDummySplitsCheckBox.setEnabled(True)

        if self.is_auto_controlled == False:
            self.startautosplitterButton.setEnabled(True)
            self.resetButton.setEnabled(False)
            self.undosplitButton.setEnabled(False)
            self.skipsplitButton.setEnabled(False)
            self.setsplithotkeyButton.setEnabled(True)
            self.setresethotkeyButton.setEnabled(True)
            self.setskipsplithotkeyButton.setEnabled(True)
            self.setundosplithotkeyButton.setEnabled(True)
            self.setpausehotkeyButton.setEnabled(True)

>>>>>>> fa5a530e
        QtWidgets.QApplication.processEvents()

    def compareImage(self, image, mask, capture):
        if mask is None:
            if self.comparisonmethodComboBox.currentIndex() == 0:
                return compare.compare_l2_norm(image, capture)
            elif self.comparisonmethodComboBox.currentIndex() == 1:
                return compare.compare_histograms(image, capture)
            elif self.comparisonmethodComboBox.currentIndex() == 2:
                return compare.compare_phash(image, capture)
        else:
            if self.comparisonmethodComboBox.currentIndex() == 0:
                return compare.compare_l2_norm_masked(image, capture, mask)
            elif self.comparisonmethodComboBox.currentIndex() == 1:
                return compare.compare_histograms_masked(image, capture, mask)
            elif self.comparisonmethodComboBox.currentIndex() == 2:
                return compare.compare_phash_masked(image, capture, mask)

    def getCaptureForComparison(self):
        # grab screenshot of capture region
        capture = capture_windows.capture_region(self.hwnd, self.rect)
        # Capture with nearest neighbor interpolation
        capture = cv2.resize(capture, (self.RESIZE_WIDTH, self.RESIZE_HEIGHT), interpolation=cv2.INTER_NEAREST)
        # convert to BGR
        return cv2.cvtColor(capture, cv2.COLOR_BGRA2BGR)

    def shouldCheckResetImage(self):
        return self.reset_image is not None and time.time() - self.run_start_time > self.reset_image_pause_time

    def findResetImage(self):
        self.reset_image = None
        self.reset_mask = None

        reset_image_file = None
        for i, image in enumerate(self.split_image_filenames):
            if split_parser.is_reset_image(image):
                reset_image_file = image
                break

        if reset_image_file is None:
            return

        self.split_image_filenames.remove(reset_image_file)

        # create reset image and keep in memory
        path = self.split_image_directory + reset_image_file

        # Override values if they have been specified on the file
        self.reset_image_pause_time = split_parser.pause_from_filename(reset_image_file) \
            or self.pauseDoubleSpinBox.value()
        self.reset_image_threshold = split_parser.threshold_from_filename(reset_image_file) \
            or self.similaritythresholdDoubleSpinBox.value()

        # if theres a mask flag, create a mask
        if self.imageHasTransparency:
            # create mask based on resized, nearest neighbor interpolated split image
            self.reset_image = cv2.imread(path, cv2.IMREAD_UNCHANGED)
            self.reset_image = cv2.resize(self.reset_image, (self.RESIZE_WIDTH, self.RESIZE_HEIGHT),
                                          interpolation=cv2.INTER_NEAREST)
            lower = np.array([0, 0, 0, 1], dtype="uint8")
            upper = np.array([255, 255, 255, 255], dtype="uint8")
            self.reset_mask = cv2.inRange(self.reset_image, lower, upper)

            # set split image as BGR
            self.reset_image = cv2.cvtColor(self.reset_image, cv2.COLOR_BGRA2BGR)

        # else if there is no mask flag, open image normally. don't interpolate nearest neighbor here so setups before 1.2.0 still work.
        else:
            self.reset_image = cv2.imread(path, cv2.IMREAD_COLOR)
            self.reset_image = cv2.resize(self.reset_image, (self.RESIZE_WIDTH, self.RESIZE_HEIGHT))

    def updateSplitImage(self):

        # get split image path
        split_image_file = self.split_image_filenames[0 + self.split_image_number]
        self.split_image_path = self.split_image_directory + split_image_file

        # get flags
        self.flags = split_parser.flags_from_filename(split_image_file)
        self.imageHasTransparency = self.checkIfImageHasTransparency()

        # set current split image in UI
        # if flagged as mask, transform transparency into UI's gray BG color
        if (self.imageHasTransparency):
            self.split_image_display = cv2.imread(self.split_image_path, cv2.IMREAD_UNCHANGED)
            transparent_mask = self.split_image_display[:, :, 3] == 0
            self.split_image_display[transparent_mask] = [240, 240, 240, 255]
            self.split_image_display = cv2.cvtColor(self.split_image_display, cv2.COLOR_BGRA2RGB)
            self.split_image_display = cv2.resize(self.split_image_display, (240, 180))
        # if not flagged as mask, open normally
        else:
            self.split_image_display = cv2.imread(self.split_image_path, cv2.IMREAD_COLOR)
            self.split_image_display = cv2.cvtColor(self.split_image_display, cv2.COLOR_BGR2RGB)
            self.split_image_display = cv2.resize(self.split_image_display, (240, 180))

        qImg = QtGui.QImage(self.split_image_display, self.split_image_display.shape[1],
                            self.split_image_display.shape[0], self.split_image_display.shape[1] * 3,
                            QtGui.QImage.Format.Format_RGB888)
        self.updateCurrentSplitImage.emit(qImg)
        self.currentsplitimagefileLabel.setText(split_image_file)

        # if theres a mask flag, create a mask
        if (self.imageHasTransparency):

            # create mask based on resized, nearest neighbor interpolated split image
            self.split_image = cv2.imread(self.split_image_path, cv2.IMREAD_UNCHANGED)
            self.split_image = cv2.resize(self.split_image, (self.RESIZE_WIDTH, self.RESIZE_HEIGHT),
                                          interpolation=cv2.INTER_NEAREST)
            lower = np.array([0, 0, 0, 1], dtype="uint8")
            upper = np.array([255, 255, 255, 255], dtype="uint8")
            self.mask = cv2.inRange(self.split_image, lower, upper)

            # set split image as BGR
            self.split_image = cv2.cvtColor(self.split_image, cv2.COLOR_BGRA2BGR)

        # else if there is no mask flag, open image normally. don't interpolate nearest neighbor here so setups before 1.2.0 still work.
        else:
            split_image = cv2.imread(self.split_image_path, cv2.IMREAD_COLOR)
            self.split_image = cv2.resize(split_image, (self.RESIZE_WIDTH, self.RESIZE_HEIGHT))
            self.mask = None

        # Override values if they have been specified on the file
        self.pause = split_parser.pause_from_filename(split_image_file) \
            or self.pauseDoubleSpinBox.value()
        self.similarity_threshold = split_parser.threshold_from_filename(split_image_file) \
            or self.similaritythresholdDoubleSpinBox.value()

        # Get delay for split, if any
        self.split_delay = split_parser.delay_from_filename(split_image_file)

        # Set Image Loop #
        self.imageloopLabel.setText("Image Loop #: " + str(self.loop_number))

        # need to set split below threshold to false each time an image updates.
        self.split_below_threshold = False

        self.similarity = 0
        self.highest_similarity = 0.001

    # exit safely when closing the window
<<<<<<< HEAD
    def closeEvent(self, event):
        if self.haveSettingsChanged():
            # give a different warning if there was never a settings file that was loaded successfully, and save as instead of save.
            msgBox = QtWidgets.QMessageBox
            settings_file_name = "Untitled" \
                if self.last_successfully_loaded_settings_file_path is None \
                else os.path.basename(self.last_successfully_loaded_settings_file_path)
            warning_message = f"Do you want to save changes made to settings file {settings_file_name}?"

            warning = msgBox.warning(
                self,
                "AutoSplit",
                warning_message,
                msgBox.StandardButton.Yes | msgBox.StandardButton.No | msgBox.StandardButton.Cancel)

            if warning == msgBox.StandardButton.Yes:
                # TODO: Don't close if user cancelled the save
                self.saveSettingsAs()
                exit()
            if warning == msgBox.StandardButton.No:
                exit()
            if warning == msgBox.StandardButton.Cancel:
                event.ignore()
        else:
            event.accept()
=======
    def closeEvent(self, event=None):
        def exit():
            if event is not None:
                event.accept()
            if self.is_auto_controlled:
                self.update_auto_control.terminate()
                # stop main thread (which is probably blocked reading input) via an interrupt signal
                # only available for windows in version 3.2 or higher
                os.kill(os.getpid(), signal.SIGINT)
>>>>>>> fa5a530e
            sys.exit()

        # Simulates LiveSplit quitting without asking. See "TODO" at update_auto_control Worker
        # This also more gracefully exits LiveSplit
        # Users can still manually save their settings
        if event is None:
            exit()

<<<<<<< HEAD
=======
        if self.haveSettingsChanged():
            # give a different warning if there was never a settings file that was loaded successfully, and save as instead of save.
            msgBox = QtWidgets.QMessageBox
            settings_file_name = "Untitled" \
                if self.last_successfully_loaded_settings_file_path is None \
                else os.path.basename(self.last_successfully_loaded_settings_file_path)
            warning_message = f"Do you want to save changes made to settings file {settings_file_name}?"

            warning = msgBox.warning(
                self,
                "AutoSplit",
                warning_message,
                msgBox.StandardButton.Yes | msgBox.StandardButton.No | msgBox.StandardButton.Cancel)

            if warning == msgBox.StandardButton.Yes:
                # TODO: Don't close if user cancelled the save
                self.saveSettingsAs()
                exit()
            if warning == msgBox.StandardButton.No:
                exit()
            if warning == msgBox.StandardButton.Cancel:
                event.ignore()
        else:
            exit()

>>>>>>> fa5a530e
def main():
    app = QtWidgets.QApplication(sys.argv)
    app.setWindowIcon(QtGui.QIcon('icon.ico'))
    w = AutoSplit()
    w.setWindowIcon(QtGui.QIcon('icon.ico'))
    w.show()
    sys.exit(app.exec())


if __name__ == '__main__':
    main()<|MERGE_RESOLUTION|>--- conflicted
+++ resolved
@@ -10,10 +10,6 @@
 import time
 import ctypes.wintypes
 import ctypes
-<<<<<<< HEAD
-import keyboard
-=======
->>>>>>> fa5a530e
 import numpy as np
 
 from hotkeys import send_hotkey
@@ -23,30 +19,17 @@
 import split_parser
 
 
-<<<<<<< HEAD
-=======
-
->>>>>>> fa5a530e
 class AutoSplit(QtWidgets.QMainWindow, design.Ui_MainWindow):
     from hotkeys import (
         beforeSettingHotkey, afterSettingHotkey, setSplitHotkey, setResetHotkey, setSkipSplitHotkey, setUndoSplitHotkey,
         setPauseHotkey)
     from error_messages import (
         splitImageDirectoryError, splitImageDirectoryNotFoundError, imageTypeError, regionError, regionSizeError,
-<<<<<<< HEAD
         splitHotkeyError, alignRegionImageTypeError, oldVersionSettingsFileError, noSettingsFileOnOpenError,
         tooManySettingsFilesOnOpenError, invalidSettingsError, multipleResetImagesError, resetHotkeyError,
         pauseHotkeyError, dummySplitsError, alignmentNotMatchedError)
     from settings_file import saveSettings, saveSettingsAs, loadSettings, haveSettingsChanged, getSaveSettingsValues
     from screen_region import selectRegion, selectWindow, alignRegion
-    from compare import checkIfImageHasTransparency
-    from menu_bar import about, viewHelp
-=======
-        splitHotkeyError, customThresholdError, customPauseError, alphaChannelError, alignRegionImageTypeError,
-        oldVersionSettingsFileError, noSettingsFileOnOpenError, tooManySettingsFilesOnOpenError, invalidSettingsError)
-    from settings_file import saveSettings, saveSettingsAs, loadSettings, haveSettingsChanged, getSaveSettingsValues
-    from screen_region import selectRegion, selectWindow, alignRegion
->>>>>>> fa5a530e
 
     myappid = u'Toufool.AutoSplit.v1.5.0'
     ctypes.windll.shell32.SetCurrentProcessExplicitAppUserModelID(myappid)
@@ -469,25 +452,7 @@
                 self.pauseHotkeyError()
                 return
 
-<<<<<<< HEAD
-        if self.splitLineEdit.text() == '':
-=======
-            if self.custompausetimesCheckBox.isChecked() and split_parser.pause_from_filename(image) is None:
-                # Error, this file doesn't have a pause, but the checkbox was
-                # selected for unique pause times
-                self.guiChangesOnReset()
-                self.customPauseError(image)
-                return
-
-            if self.customthresholdsCheckBox.isChecked() and split_parser.threshold_from_filename(image) is None:
-                # Error, this file doesn't have a threshold, but the checkbox
-                # was selected for unique thresholds
-                self.guiChangesOnReset()
-                self.customThresholdError(image)
-                return
-
         if self.splitLineEdit.text() == '' and self.is_auto_controlled == False:
->>>>>>> fa5a530e
             self.guiChangesOnReset()
             self.splitHotkeyError()
             return
@@ -801,20 +766,6 @@
     def guiChangesOnStart(self):
         self.startautosplitterButton.setText('Running..')
         self.browseButton.setEnabled(False)
-<<<<<<< HEAD
-        self.startautosplitterButton.setEnabled(False)
-        self.resetButton.setEnabled(True)
-        self.undosplitButton.setEnabled(True)
-        self.skipsplitButton.setEnabled(True)
-        self.setsplithotkeyButton.setEnabled(False)
-        self.setresethotkeyButton.setEnabled(False)
-        self.setskipsplithotkeyButton.setEnabled(False)
-        self.setundosplithotkeyButton.setEnabled(False)
-        self.setpausehotkeyButton.setEnabled(False)
-        self.groupDummySplitsCheckBox.setEnabled(False)
-=======
-        self.custompausetimesCheckBox.setEnabled(False)
-        self.customthresholdsCheckBox.setEnabled(False)
         self.groupDummySplitsCheckBox.setEnabled(False)
 
         if self.is_auto_controlled == False:
@@ -828,7 +779,6 @@
             self.setundosplithotkeyButton.setEnabled(False)
             self.setpausehotkeyButton.setEnabled(False)
 
->>>>>>> fa5a530e
         QtWidgets.QApplication.processEvents()
 
     def guiChangesOnReset(self):
@@ -839,20 +789,6 @@
         self.livesimilarityLabel.setText(' ')
         self.highestsimilarityLabel.setText(' ')
         self.browseButton.setEnabled(True)
-<<<<<<< HEAD
-        self.startautosplitterButton.setEnabled(True)
-        self.resetButton.setEnabled(False)
-        self.undosplitButton.setEnabled(False)
-        self.skipsplitButton.setEnabled(False)
-        self.setsplithotkeyButton.setEnabled(True)
-        self.setresethotkeyButton.setEnabled(True)
-        self.setskipsplithotkeyButton.setEnabled(True)
-        self.setundosplithotkeyButton.setEnabled(True)
-        self.setpausehotkeyButton.setEnabled(True)
-        self.groupDummySplitsCheckBox.setEnabled(True)
-=======
-        self.custompausetimesCheckBox.setEnabled(True)
-        self.customthresholdsCheckBox.setEnabled(True)
         self.groupDummySplitsCheckBox.setEnabled(True)
 
         if self.is_auto_controlled == False:
@@ -866,7 +802,6 @@
             self.setundosplithotkeyButton.setEnabled(True)
             self.setpausehotkeyButton.setEnabled(True)
 
->>>>>>> fa5a530e
         QtWidgets.QApplication.processEvents()
 
     def compareImage(self, image, mask, capture):
@@ -1007,33 +942,6 @@
         self.highest_similarity = 0.001
 
     # exit safely when closing the window
-<<<<<<< HEAD
-    def closeEvent(self, event):
-        if self.haveSettingsChanged():
-            # give a different warning if there was never a settings file that was loaded successfully, and save as instead of save.
-            msgBox = QtWidgets.QMessageBox
-            settings_file_name = "Untitled" \
-                if self.last_successfully_loaded_settings_file_path is None \
-                else os.path.basename(self.last_successfully_loaded_settings_file_path)
-            warning_message = f"Do you want to save changes made to settings file {settings_file_name}?"
-
-            warning = msgBox.warning(
-                self,
-                "AutoSplit",
-                warning_message,
-                msgBox.StandardButton.Yes | msgBox.StandardButton.No | msgBox.StandardButton.Cancel)
-
-            if warning == msgBox.StandardButton.Yes:
-                # TODO: Don't close if user cancelled the save
-                self.saveSettingsAs()
-                exit()
-            if warning == msgBox.StandardButton.No:
-                exit()
-            if warning == msgBox.StandardButton.Cancel:
-                event.ignore()
-        else:
-            event.accept()
-=======
     def closeEvent(self, event=None):
         def exit():
             if event is not None:
@@ -1043,7 +951,6 @@
                 # stop main thread (which is probably blocked reading input) via an interrupt signal
                 # only available for windows in version 3.2 or higher
                 os.kill(os.getpid(), signal.SIGINT)
->>>>>>> fa5a530e
             sys.exit()
 
         # Simulates LiveSplit quitting without asking. See "TODO" at update_auto_control Worker
@@ -1052,8 +959,6 @@
         if event is None:
             exit()
 
-<<<<<<< HEAD
-=======
         if self.haveSettingsChanged():
             # give a different warning if there was never a settings file that was loaded successfully, and save as instead of save.
             msgBox = QtWidgets.QMessageBox
@@ -1079,7 +984,6 @@
         else:
             exit()
 
->>>>>>> fa5a530e
 def main():
     app = QtWidgets.QApplication(sys.argv)
     app.setWindowIcon(QtGui.QIcon('icon.ico'))
