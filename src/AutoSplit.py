--- conflicted
+++ resolved
@@ -822,14 +822,9 @@
         """
 
         def exit_program():
-<<<<<<< HEAD
-            if self.update_auto_control:
-                self.update_auto_control.terminate()
-            self.capture_method.close(self)
-=======
             if self.auto_control_loop:
                 self.auto_control_loop.cancel()
->>>>>>> 18810191
+            self.capture_method.close(self)
             if a0 is not None:
                 a0.accept()
             if self.is_auto_controlled:
