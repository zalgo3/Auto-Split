--- conflicted
+++ resolved
@@ -1,12 +1,8 @@
 #!/usr/bin/python3.7
 # -*- coding: utf-8 -*-
 
-<<<<<<< HEAD
 from PyQt5 import QtCore, QtGui, QtTest, QtWidgets
-=======
-from PyQt4 import QtGui, QtCore, QtTest
 from menu_bar import about, VERSION, viewHelp
->>>>>>> 36a627d9
 from win32 import win32gui
 import sys
 import signal
@@ -15,28 +11,17 @@
 import time
 import ctypes.wintypes
 import ctypes
-<<<<<<< HEAD
-import keyboard
 import numpy as np
-=======
->>>>>>> 36a627d9
 
 from hotkeys import send_hotkey
 import design
 import compare
 import capture_windows
 import split_parser
-import numpy as np
-
-
-
-<<<<<<< HEAD
+
+
 
 class AutoSplit(QtWidgets.QMainWindow, design.Ui_MainWindow):
-=======
-class AutoSplit(QtGui.QMainWindow, design.Ui_MainWindow):
-    # Importing the functions inside of the class will make them methods of the class
->>>>>>> 36a627d9
     from hotkeys import beforeSettingHotkey, afterSettingHotkey, setSplitHotkey, setResetHotkey, setSkipSplitHotkey, setUndoSplitHotkey, setPauseHotkey
     from error_messages import (splitImageDirectoryError, splitImageDirectoryNotFoundError, imageTypeError, regionError, regionSizeError,
     splitHotkeyError, customThresholdError, customPauseError, alphaChannelError, alignRegionImageTypeError, alignmentNotMatchedError,
@@ -824,9 +809,6 @@
         self.custompausetimesCheckBox.setEnabled(False)
         self.customthresholdsCheckBox.setEnabled(False)
         self.groupDummySplitsCheckBox.setEnabled(False)
-<<<<<<< HEAD
-        QtWidgets.QApplication.processEvents()
-=======
 
         if self.is_auto_controlled == False:
             self.startautosplitterButton.setEnabled(False)
@@ -839,8 +821,7 @@
             self.setundosplithotkeyButton.setEnabled(False)
             self.setpausehotkeyButton.setEnabled(False)
 
-        QtGui.QApplication.processEvents()
->>>>>>> 36a627d9
+        QtWidgets.QApplication.processEvents()
 
     def guiChangesOnReset(self):
         self.startautosplitterButton.setText('Start Auto Splitter')
@@ -853,9 +834,6 @@
         self.custompausetimesCheckBox.setEnabled(True)
         self.customthresholdsCheckBox.setEnabled(True)
         self.groupDummySplitsCheckBox.setEnabled(True)
-<<<<<<< HEAD
-        QtWidgets.QApplication.processEvents()
-=======
 
         if self.is_auto_controlled == False:
             self.startautosplitterButton.setEnabled(True)
@@ -868,8 +846,7 @@
             self.setundosplithotkeyButton.setEnabled(True)
             self.setpausehotkeyButton.setEnabled(True)
 
-        QtGui.QApplication.processEvents()
->>>>>>> 36a627d9
+        QtWidgets.QApplication.processEvents()
 
     def compareImage(self, image, mask, capture):
         if mask is None:
@@ -1022,41 +999,6 @@
         self.highest_similarity = 0.001
 
     # exit safely when closing the window
-<<<<<<< HEAD
-    def closeEvent(self, event):
-        if self.haveSettingsChanged():
-            #give a different warning if there was never a settings file that was loaded successfully, and save as instead of save.
-            if self.last_successfully_loaded_settings_file_path == None:
-                msgBox = QtWidgets.QMessageBox
-                warning = msgBox.warning(self, "AutoSplit","Do you want to save changes made to settings file Untitled?", msgBox.Yes | msgBox.No | msgBox.Cancel)
-                if warning == msgBox.Yes:
-                    self.saveSettingsAs()
-                    sys.exit()
-                    event.accept()
-                if warning == msgBox.No:
-                    event.accept()
-                    sys.exit()
-                    pass
-                if warning == msgBox.Cancel:
-                    event.ignore()
-                    return
-            else:
-                msgBox = QtWidgets.QMessageBox
-                warning = msgBox.warning(self, "AutoSplit", "Do you want to save the changes made to the settings file " + os.path.basename(self.last_successfully_loaded_settings_file_path) + " ?", msgBox.Yes | msgBox.No | msgBox.Cancel)
-                if warning == msgBox.Yes:
-                    self.saveSettings()
-                    sys.exit()
-                    event.accept()
-                if warning == msgBox.No:
-                    event.accept()
-                    sys.exit()
-                    pass
-                if warning == msgBox.Cancel:
-                    event.ignore()
-                    return
-        else:
-            event.accept()
-=======
     def closeEvent(self, event=None):
         def exit():
             if event is not None:
@@ -1066,7 +1008,6 @@
                 # stop main thread (which is probably blocked reading input) via an interrupt signal
                 # only available for windows in version 3.2 or higher
                 os.kill(os.getpid(), signal.SIGINT)
->>>>>>> 36a627d9
             sys.exit()
 
         # Simulates LiveSplit quitting without asking. See "TODO" at update_auto_control Worker
@@ -1077,7 +1018,7 @@
 
         if self.haveSettingsChanged():
             # give a different warning if there was never a settings file that was loaded successfully, and save as instead of save.
-            msgBox = QtGui.QMessageBox
+            msgBox = QtWidgets.QMessageBox
             settings_file_name = "Untitled" \
                 if self.last_successfully_loaded_settings_file_path is None \
                 else os.path.basename(self.last_successfully_loaded_settings_file_path)
