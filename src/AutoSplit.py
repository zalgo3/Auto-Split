#!/usr/bin/python3.9
# -*- coding: utf-8 -*-
import traceback
from types import FunctionType, TracebackType
from typing import Callable, List, Optional, Type

from copy import copy
from PyQt6 import QtCore, QtGui, QtTest, QtWidgets
from win32 import win32gui
import sys
import os
import cv2
import ctypes.wintypes
import ctypes
import numpy as np
import signal
import time

from menu_bar import about, VERSION, viewHelp, checkForUpdates
from settings_file import auto_split_directory, open_update_checker
from split_parser import BELOW_FLAG, DUMMY_FLAG, PAUSE_FLAG
import capture_windows
import compare
import design
import error_messages
import split_parser


# Resize to these width and height so that FPS performance increases
COMPARISON_RESIZE_WIDTH = 320
COMPARISON_RESIZE_HEIGHT = 240
COMPARISON_RESIZE = (COMPARISON_RESIZE_WIDTH, COMPARISON_RESIZE_HEIGHT)
DISPLAY_RESIZE_WIDTH = 240
DISPLAY_RESIZE_HEIGHT = 180
DISPLAY_RESIZE = (DISPLAY_RESIZE_WIDTH, DISPLAY_RESIZE_HEIGHT)
CREATE_NEW_ISSUE_MESSAGE = \
    "Please create a New Issue at <a href='https://github.com/Toufool/Auto-Split/issues'>"
"github.com/Toufool/Auto-Split/issues</a>, describe what happened, and copy & paste the error message below"

class AutoSplit(QtWidgets.QMainWindow, design.Ui_MainWindow):
    from hotkeys import send_command
    from settings_file import saveSettings, saveSettingsAs, loadSettings, haveSettingsChanged, getSaveSettingsValues, \
        load_check_for_updates_on_open, set_check_for_updates_on_open
    from screen_region import selectRegion, selectWindow, alignRegion, validateBeforeComparison
    from hotkeys import afterSettingHotkey, beforeSettingHotkey, setSplitHotkey, setResetHotkey, setSkipSplitHotkey, \
        setUndoSplitHotkey, setPauseHotkey

    myappid = f'Toufool.AutoSplit.v{VERSION}'
    ctypes.windll.shell32.SetCurrentProcessExplicitAppUserModelID(myappid)

    # signals
    updateCurrentSplitImage = QtCore.pyqtSignal(QtGui.QImage)
    startAutoSplitterSignal = QtCore.pyqtSignal()
    resetSignal = QtCore.pyqtSignal()
    skipSplitSignal = QtCore.pyqtSignal()
    undoSplitSignal = QtCore.pyqtSignal()
    pauseSignal = QtCore.pyqtSignal()
    afterSettingHotkeySignal = QtCore.pyqtSignal()
<<<<<<< HEAD
    updateCheckerWidgetSignal = QtCore.pyqtSignal(str, bool)
=======
    # Use this signal when trying to show an error from outside the main thread
    showErrorSignal = QtCore.pyqtSignal(FunctionType)
>>>>>>> 3cb2aa6d

    def __init__(self, parent=None):
        super(AutoSplit, self).__init__(parent)
        self.setupUi(self)

        self.load_check_for_updates_on_open()

        # Parse command line args
        self.is_auto_controlled = ('--auto-controlled' in sys.argv)

        # close all processes when closing window
        self.actionView_Help.triggered.connect(viewHelp)
        self.actionAbout.triggered.connect(lambda: about(self))
        self.actionCheck_for_Updates.triggered.connect(lambda: checkForUpdates(self))
        self.actionSave_Settings.triggered.connect(self.saveSettings)
        self.actionSave_Settings_As.triggered.connect(self.saveSettingsAs)
        self.actionLoad_Settings.triggered.connect(self.loadSettings)

        # disable buttons upon open
        self.undosplitButton.setEnabled(False)
        self.skipsplitButton.setEnabled(False)
        self.resetButton.setEnabled(False)

        if self.is_auto_controlled:
            self.setsplithotkeyButton.setEnabled(False)
            self.setresethotkeyButton.setEnabled(False)
            self.setskipsplithotkeyButton.setEnabled(False)
            self.setundosplithotkeyButton.setEnabled(False)
            self.setpausehotkeyButton.setEnabled(False)
            self.startautosplitterButton.setEnabled(False)
            self.splitLineEdit.setEnabled(False)
            self.resetLineEdit.setEnabled(False)
            self.skipsplitLineEdit.setEnabled(False)
            self.undosplitLineEdit.setEnabled(False)
            self.pausehotkeyLineEdit.setEnabled(False)
            self.timerglobalhotkeysLabel.setText("Hotkeys Inactive - Use LiveSplit Hotkeys")

            # Send version and process ID to stdout
            print(f"{VERSION}\n{os.getpid()}", flush=True)

            class Worker(QtCore.QObject):
                def __init__(self, autosplit: AutoSplit):
                    self.autosplit = autosplit
                    super().__init__()

                def run(self):
                    while True:
                        try:
                            line = input()
                        except RuntimeError:
                            self.autosplit.showErrorSignal.emit(error_messages.stdinLostError)
                            break
                        # TODO: "AutoSplit Integration" needs to call this and wait instead of outright killing the app.
                        # TODO: See if we can also get LiveSplit to wait on Exit in "AutoSplit Integration"
                        # For now this can only used in a Development environment
                        if line == 'kill':
                            self.autosplit.closeEvent()
                            break
                        elif line == 'start':
                            self.autosplit.startAutoSplitter()
                        elif line == 'split' or line == 'skip':
                            self.autosplit.startSkipSplit()
                        elif line == 'undo':
                            self.autosplit.startUndoSplit()
                        elif line == 'reset':
                            self.autosplit.startReset()
                        elif line.startswith('settings'):
                            # Allow for any split character between "settings" and the path
                            self.autosplit.load_settings_file_path = line[9:]
                            self.autosplit.loadSettings(load_settings_from_livesplit=True)
                        # TODO: Not yet implemented in AutoSplit Integration
                        # elif line == 'pause':
                        #     self.startPause()

            # Use and Start the thread that checks for updates from LiveSplit
            self.update_auto_control = QtCore.QThread()
            worker = Worker(self)
            worker.moveToThread(self.update_auto_control)
            self.update_auto_control.started.connect(worker.run)
            self.update_auto_control.start()

        # split image folder line edit text
        self.splitimagefolderLineEdit.setText('No Folder Selected')

        # Connecting button clicks to functions
        self.browseButton.clicked.connect(self.browse)
        self.selectregionButton.clicked.connect(self.selectRegion)
        self.takescreenshotButton.clicked.connect(self.takeScreenshot)
        self.startautosplitterButton.clicked.connect(self.autoSplitter)
        self.checkfpsButton.clicked.connect(self.checkFPS)
        self.resetButton.clicked.connect(self.reset)
        self.skipsplitButton.clicked.connect(self.skipSplit)
        self.undosplitButton.clicked.connect(self.undoSplit)
        self.setsplithotkeyButton.clicked.connect(self.setSplitHotkey)
        self.setresethotkeyButton.clicked.connect(self.setResetHotkey)
        self.setskipsplithotkeyButton.clicked.connect(self.setSkipSplitHotkey)
        self.setundosplithotkeyButton.clicked.connect(self.setUndoSplitHotkey)
        self.setpausehotkeyButton.clicked.connect(self.setPauseHotkey)
        self.alignregionButton.clicked.connect(self.alignRegion)
        self.selectwindowButton.clicked.connect(self.selectWindow)
        self.startImageReloadButton.clicked.connect(lambda: self.loadStartImage(True, True))
        self.actionCheck_for_Updates_on_Open.changed.connect(lambda: self.set_check_for_updates_on_open(
            self.actionCheck_for_Updates_on_Open.isChecked())
        )

        # update x, y, width, and height when changing the value of these spinbox's are changed
        self.xSpinBox.valueChanged.connect(self.updateX)
        self.ySpinBox.valueChanged.connect(self.updateY)
        self.widthSpinBox.valueChanged.connect(self.updateWidth)
        self.heightSpinBox.valueChanged.connect(self.updateHeight)

        # connect signals to functions
        self.updateCurrentSplitImage.connect(self.updateSplitImageGUI)
        self.afterSettingHotkeySignal.connect(self.afterSettingHotkey)
        self.startAutoSplitterSignal.connect(self.autoSplitter)
        self.updateCheckerWidgetSignal.connect(lambda latest_version, check_on_open:
                                               open_update_checker(self, latest_version, check_on_open))
        self.resetSignal.connect(self.reset)
        self.skipSplitSignal.connect(self.skipSplit)
        self.undoSplitSignal.connect(self.undoSplit)
        self.showErrorSignal.connect(lambda errorMessageBox: errorMessageBox())

        # live image checkbox
        self.liveimageCheckBox.clicked.connect(self.checkLiveImage)
        self.timerLiveImage = QtCore.QTimer()
        self.timerLiveImage.timeout.connect(self.liveImageFunction)

        # Initialize a few attributes
        self.last_saved_settings = None
        self.live_image_function_on_open = True
        self.split_image_loop_amount = []
        self.split_image_number = 0
        self.split_image_directory = ""

        # hotkeys need to be initialized to be passed as thread arguments in hotkeys.py
        # and for type safety in both hotkeys.py and settings_file.py
        self.split_hotkey: Optional[Callable[[], None]] = None
        self.reset_hotkey: Optional[Callable[[], None]] = None
        self.skip_split_hotkey: Optional[Callable[[], None]] = None
        self.undo_split_hotkey: Optional[Callable[[], None]] = None
        self.pause_hotkey: Optional[Callable[[], None]] = None
        self.split_key = ""
        self.reset_key = ""
        self.skip_split_key = ""
        self.undo_split_key = ""
        self.undo_split_key = ""

        # Default Settings for the region capture
        self.hwnd = 0
        self.hwnd_title = ''
        self.rect = ctypes.wintypes.RECT()

        # Automatic timer start
        self.timerStartImage = QtCore.QTimer()
        self.timerStartImage.timeout.connect(self.startImageFunction)
        self.timerStartImage_is_running = False
        self.start_image = None
        self.highest_similarity = 0.0
        self.check_start_image_timestamp = 0.0

        # Last loaded settings and last successful loaded settings file path to None until we try to load them
        self.last_loaded_settings = None
        self.last_successfully_loaded_settings_file_path = None

        if not self.is_auto_controlled:
            self.loadSettings(load_settings_on_open=True)

    # FUNCTIONS

    # TODO add checkbox for going back to image 1 when resetting.
    def browse(self):
        # User selects the file with the split images in it.
        new_split_image_directory = QtWidgets.QFileDialog.getExistingDirectory(
                self,
                'Select Split Image Directory',
                os.path.join(self.split_image_directory or auto_split_directory, ".."))

        # If the user doesn't select a folder, it defaults to "".
        if new_split_image_directory:
            # set the split image folder line to the directory text
            self.split_image_directory = new_split_image_directory
            self.splitimagefolderLineEdit.setText(f"{new_split_image_directory}/")
            self.loadStartImage()

    def checkLiveImage(self):
        if self.liveimageCheckBox.isChecked():
            self.timerLiveImage.start(int(1000 / 60))
        else:
            self.timerLiveImage.stop()
            self.liveImageFunction()

    def liveImageFunction(self):
        try:
            if win32gui.GetWindowText(self.hwnd) == '':
                self.timerLiveImage.stop()
                if self.live_image_function_on_open:
                    self.live_image_function_on_open = False
                else:
                    self.liveImage.clear()
                    error_messages.regionError()
                return

            capture = capture_windows.capture_region(self.hwnd, self.rect)
            capture = cv2.resize(capture, DISPLAY_RESIZE)
            capture = cv2.cvtColor(capture, cv2.COLOR_BGRA2RGB)

            # Convert to set it on the label
            qImage = QtGui.QImage(capture,
                                  capture.shape[1],
                                  capture.shape[0],
                                  capture.shape[1] * 3,
                                  QtGui.QImage.Format.Format_RGB888)
            pix = QtGui.QPixmap(qImage)
            self.liveImage.setPixmap(pix)

        except AttributeError:
            pass

    def loadStartImage(self, started_by_button=False, wait_for_delay=True):
        self.timerStartImage.stop()
        self.currentsplitimagefileLabel.setText(' ')
        self.startImageLabel.setText("Start image: not found")
        QtWidgets.QApplication.processEvents()

        if not self.validateBeforeComparison(started_by_button):
            return

        self.start_image_name = None
        for image in os.listdir(self.split_image_directory):
            if 'start_auto_splitter' in image.lower():
                if self.start_image_name is None:
                    self.start_image_name = image
                else:
                    if started_by_button:
                        error_messages.multipleKeywordImagesError('start_auto_splitter')
                    return

        if self.start_image_name is None:
            if started_by_button:
                error_messages.noKeywordImageError('start_auto_splitter')
            return

        if self.start_image_name is not None and (not self.splitLineEdit.text() or not self.resetLineEdit.text() or not self.pausehotkeyLineEdit.text()) and not self.is_auto_controlled:
            error_messages.loadStartImageError()
            return

        self.split_image_filenames = os.listdir(self.split_image_directory)
        self.split_image_number = 0
        self.start_image_mask = None
        path = os.path.join(self.split_image_directory, self.start_image_name)

        self.start_image = cv2.imread(path, cv2.IMREAD_UNCHANGED)
        if self.start_image is None:
            error_messages.imageTypeError(path)
            return
        # if image has transparency, create a mask
        self.imageHasTransparency = compare.checkIfImageHasTransparency(self.start_image)
        if self.imageHasTransparency:
            self.start_image = cv2.resize(self.start_image, COMPARISON_RESIZE, interpolation=cv2.INTER_NEAREST)
            # Create mask based on resized, nearest neighbor interpolated split image
            lower = np.array([0, 0, 0, 1], dtype="uint8")
            upper = np.array([255, 255, 255, 255], dtype="uint8")
            self.start_image_mask = cv2.inRange(self.start_image, lower, upper)

            # set split image as BGR
            self.start_image = cv2.cvtColor(self.start_image, cv2.COLOR_BGRA2BGR)

        # otherwise, open image normally. Capture with nearest neighbor interpolation only if the split image has transparency to support older setups.
        else:
            self.start_image = cv2.imread(path, cv2.IMREAD_COLOR)
            self.start_image = cv2.resize(self.start_image, COMPARISON_RESIZE)

        start_image_pause = split_parser.pause_from_filename(self.start_image_name)
        if not wait_for_delay and start_image_pause is not None and start_image_pause > 0:
            self.check_start_image_timestamp = time.time() + start_image_pause
            self.startImageLabel.setText("Start image: paused")
            self.highestsimilarityLabel.setText(' ')
            self.currentsimilaritythresholdnumberLabel.setText(' ')
        else:
            self.check_start_image_timestamp = 0.0
            self.startImageLabel.setText("Start image: ready")
            self.updateSplitImage(self.start_image_name, from_start_image=True)

        self.highest_similarity = 0.0
        self.start_image_split_below_threshold = False
        self.timerStartImage.start(int(1000 / self.fpslimitSpinBox.value()))

        QtWidgets.QApplication.processEvents()

    def startImageFunction(self):
        if time.time() < self.check_start_image_timestamp:
            pause_time_left = "{:.1f}".format(self.check_start_image_timestamp - time.time())
            self.currentSplitImage.setText(f'None\n (Paused before loading Start Image).\n {pause_time_left} sec remaining')
            return

        if self.check_start_image_timestamp > 0:
            self.check_start_image_timestamp = 0.0
            self.startImageLabel.setText("Start image: ready")
            self.updateSplitImage(self.start_image_name, from_start_image=True)

        capture = self.getCaptureForComparison()
        start_image_similarity = self.compareImage(self.start_image, self.start_image_mask, capture)
        start_image_threshold = split_parser.threshold_from_filename(self.start_image_name) \
            or self.similaritythresholdDoubleSpinBox.value()
        self.currentsimilaritythresholdnumberLabel.setText("{:.2f}".format(start_image_threshold))
        start_image_flags = split_parser.flags_from_filename(self.start_image_name)
        start_image_delay = split_parser.delay_from_filename(self.start_image_name)

        # Show live similarity if the checkbox is checked
        self.livesimilarityLabel.setText(str(start_image_similarity)[:4]
                                         if self.showlivesimilarityCheckBox.isChecked()
                                         else ' ')

        # If the similarity becomes higher than highest similarity, set it as such.
        if start_image_similarity > self.highest_similarity:
            self.highest_similarity = start_image_similarity

        # Show live highest similarity if the checkbox is checked
        self.highestsimilarityLabel.setText(str(self.highest_similarity)[:4]
                                            if self.showlivesimilarityCheckBox.isChecked()
                                            else ' ')

        # If the {b} flag is set, let similarity go above threshold first, then split on similarity below threshold
        # Otherwise just split when similarity goes above threshold
        if start_image_flags & BELOW_FLAG == BELOW_FLAG \
                and not self.start_image_split_below_threshold \
                and start_image_similarity >= start_image_threshold:
            self.start_image_split_below_threshold = True
            return
        if (start_image_flags & BELOW_FLAG == BELOW_FLAG
            and self.start_image_split_below_threshold
            and start_image_similarity < start_image_threshold) \
                or (start_image_similarity >= start_image_threshold and start_image_flags & BELOW_FLAG == 0):
            def split():
                self.hasSentStart = False
                self.send_command("start")
                time.sleep(1 / self.fpslimitSpinBox.value())
                self.startAutoSplitter()

            self.timerStartImage.stop()
            self.start_image_split_below_threshold = False

            # delay start image if needed
            if start_image_delay > 0:
                self.startImageLabel.setText("Start image: delaying start...")
                delay_start_time = time.time()
                while time.time() - delay_start_time < (start_image_delay / 1000):
                    delay_time_left = round((start_image_delay / 1000) - (time.time() - delay_start_time), 1)
                    self.currentSplitImage.setText(f'Delayed Before Starting:\n {delay_time_left} sec remaining')
                    QtTest.QTest.qWait(1)

            self.startImageLabel.setText("Start image: started")
            split()

    # update x, y, width, height when spinbox values are changed
    def updateX(self):
        try:
            self.rect.left = self.xSpinBox.value()
            self.rect.right = self.rect.left + self.widthSpinBox.value()
            self.checkLiveImage()
        except AttributeError:
            pass

    def updateY(self):
        try:
            self.rect.top = self.ySpinBox.value()
            self.rect.bottom = self.rect.top + self.heightSpinBox.value()
            self.checkLiveImage()
        except AttributeError:
            pass

    def updateWidth(self):
        self.rect.right = self.rect.left + self.widthSpinBox.value()
        self.checkLiveImage()

    def updateHeight(self):
        self.rect.bottom = self.rect.top + self.heightSpinBox.value()
        self.checkLiveImage()

    # update current split image. needed this to avoid updating it through the hotkey thread.
    def updateSplitImageGUI(self, qImage: QtGui.QImage):
        pix = QtGui.QPixmap(qImage)
        self.currentSplitImage.setPixmap(pix)

    def takeScreenshot(self):
        if not self.validateBeforeComparison(check_empty_directory=False):
            return
        take_screenshot_filename = '001_SplitImage'

        # check if file exists and rename it if it does
        # Below starts the FileNameNumber at #001 up to #999. After that it will go to 1000,
        # which is a problem, but I doubt anyone will get to 1000 split images...
        i = 1
        while os.path.exists(os.path.join(self.split_image_directory, f"{take_screenshot_filename}.png")):
            FileNameNumber = (f"{i:03}")
            take_screenshot_filename = f"{FileNameNumber}_SplitImage"
            i = i + 1

        # grab screenshot of capture region
        capture = capture_windows.capture_region(self.hwnd, self.rect)
        capture = cv2.cvtColor(capture, cv2.COLOR_BGRA2BGR)

        # save and open image
        cv2.imwrite(os.path.join(self.split_image_directory, f"{take_screenshot_filename}.png"), capture)
        os.startfile(os.path.join(self.split_image_directory, f"{take_screenshot_filename}.png"))

    # check max FPS button connects here.
    # TODO: Average on all images and check for transparency (cv2.COLOR_BGRA2RGB and cv2.IMREAD_UNCHANGED)
    def checkFPS(self):
        if not self.validateBeforeComparison():
            return

        split_image_filenames = os.listdir(self.split_image_directory)
        split_images = [
            cv2.imread(os.path.join(self.split_image_directory, image), cv2.IMREAD_COLOR)
            for image
            in split_image_filenames]
        for image in split_images:
            if image is None:
                error_messages.imageTypeError(image)
                return

        # grab first image in the split image folder
        split_image = split_images[0]
        split_image = cv2.cvtColor(split_image, cv2.COLOR_BGR2RGB)
        split_image = cv2.resize(split_image, COMPARISON_RESIZE)

        # run 10 iterations of screenshotting capture region + comparison.
        count = 0
        t0 = time.time()
        while count < 10:

            capture = capture_windows.capture_region(self.hwnd, self.rect)
            capture = cv2.resize(capture, COMPARISON_RESIZE)
            capture = cv2.cvtColor(capture, cv2.COLOR_BGRA2RGB)

            if self.comparisonmethodComboBox.currentIndex() == 0:
                _ = compare.compare_l2_norm(split_image, capture)
            elif self.comparisonmethodComboBox.currentIndex() == 1:
                _ = compare.compare_histograms(split_image, capture)
            elif self.comparisonmethodComboBox.currentIndex() == 2:
                _ = compare.compare_phash(split_image, capture)

            count = count + 1

        # calculate FPS
        t1 = time.time()
        fps = str(int(10 / (t1 - t0)))
        self.fpsvalueLabel.setText(fps)

    def is_current_split_out_of_range(self):
        return self.split_image_number < 0 or self.split_image_number > len(self.split_image_filenames_including_loops) - 1

    # undo split button and hotkey connect to here
    def undoSplit(self):
        # Can't undo until timer is started
        # or Undoing past the first image
        if self.startautosplitterButton.text() == 'Start Auto Splitter' or ("Delayed Split") in self.currentSplitImage.text():
            return

        if (not self.undosplitButton.isEnabled() and not self.is_auto_controlled) \
                or self.is_current_split_out_of_range():
            return

        elif self.groupDummySplitsCheckBox.isChecked():
            for i, group in enumerate(self.split_groups):
                if i > 0 and self.split_image_number in group:
                    self.split_image_number = self.split_groups[i - 1][0]
                    break

        else:
            self.split_image_number = self.split_image_number - 1

        self.updateSplitImage()

        return

    # skip split button and hotkey connect to here
    def skipSplit(self):
        # Can't skip or split until timer is started
        # or Splitting/skipping when there are no images left
        if self.startautosplitterButton.text() == 'Start Auto Splitter' or ("Delayed Split") in self.currentSplitImage.text():
            return

        if (not self.skipsplitButton.isEnabled() and not self.is_auto_controlled) or self.is_current_split_out_of_range():
            return

        if self.groupDummySplitsCheckBox.isChecked():
            for group in self.split_groups:
                if self.split_image_number in group:
                    self.split_image_number = group[-1] + 1
                    break
        else:
            self.split_image_number = self.split_image_number + 1

        self.updateSplitImage()

        return

    # def pause(self):
        # TODO add what to do when you hit pause hotkey, if this even needs to be done

    def reset(self):
        # When the reset button or hotkey is pressed, it will change this text,
        # which will trigger in the autoSplitter function, if running, to abort and change GUI.
        self.startautosplitterButton.setText('Start Auto Splitter')
        return

    # Functions for the hotkeys to return to the main thread from signals and start their corresponding functions
    def startAutoSplitter(self):
        self.hasSentStart = True

        # If the auto splitter is already running or the button is disabled, don't emit the signal to start it.
        if self.startautosplitterButton.text() == 'Running...' or \
            (not self.startautosplitterButton.isEnabled() and not self.is_auto_controlled):
            return

        if self.startImageLabel.text() == "Start image: ready" or self.startImageLabel.text() == "Start image: paused":
            self.startImageLabel.setText("Start image: not ready")

        self.startAutoSplitterSignal.emit()

    def startReset(self):
        self.resetSignal.emit()

    def startSkipSplit(self):
        self.skipSplitSignal.emit()

    def startUndoSplit(self):
        self.undoSplitSignal.emit()

    def startPause(self):
        self.pauseSignal.emit()

    def checkForReset(self):
        if self.startautosplitterButton.text() == 'Start Auto Splitter':
            if self.autostartonresetCheckBox.isChecked():
                self.startAutoSplitterSignal.emit()
            else:
                self.guiChangesOnReset()
            return True
        return False

    def autoSplitter(self):
        if not self.validateBeforeComparison():
            return

        # get split image filenames
        self.split_image_filenames = os.listdir(self.split_image_directory)

        # Make sure that each of the images follows the guidelines for correct format
        # according to all of the settings selected by the user.
        for image in self.split_image_filenames:
            # Test for image without transparency
            if (cv2.imread(os.path.join(self.split_image_directory, image), cv2.IMREAD_COLOR) is None
                    # Test for image with transparency
                    and cv2.imread(os.path.join(self.split_image_directory, image), cv2.IMREAD_UNCHANGED) is None):
                # Opencv couldn't open this file as an image, this isn't a correct
                # file format that is supported
                self.guiChangesOnReset()
                error_messages.imageTypeError(image)
                return

            # error out if there is a {p} flag but no pause hotkey set and is not auto controlled.
            if (self.pausehotkeyLineEdit.text() == ''
                    and split_parser.flags_from_filename(image) & PAUSE_FLAG == PAUSE_FLAG
                    and not self.is_auto_controlled):
                self.guiChangesOnReset()
                error_messages.pauseHotkeyError()
                return

        if self.splitLineEdit.text() == '' and not self.is_auto_controlled:
            self.guiChangesOnReset()
            error_messages.splitHotkeyError()
            return

        # find reset image then remove it from the list
        self.findResetImage()

        # find start_auto_splitter_image and then remove it from the list
        self.removeStartAutoSplitterImage()

        # Check that there's only one reset image
        for image in self.split_image_filenames:

            if split_parser.is_reset_image(image):
                self.guiChangesOnReset()
                error_messages.multipleKeywordImagesError('reset')
                return

        # Check that there's only one auto_start_autosplitter image
        for image in self.split_image_filenames:

            if split_parser.is_start_auto_splitter_image(image):
                self.guiChangesOnReset()
                error_messages.multipleKeywordImagesError('start_auto_splitter')
                return

        # If there is no reset hotkey set but a reset image is present, and is not auto controlled, throw an error.
        if self.resetLineEdit.text() == '' and self.reset_image is not None and not self.is_auto_controlled:
            self.guiChangesOnReset()
            error_messages.resetHotkeyError()
            return

        # construct loop amounts for each split image
        self.split_image_loop_amount = []
        for i, image in enumerate(self.split_image_filenames):
            self.split_image_loop_amount.append(split_parser.loop_from_filename(image))

        # construct a list of filenames, each filename copied with # of loops it has.
        self.split_image_filenames_including_loops: List[str] = []
        for i, filename in enumerate(self.split_image_filenames):
            current_loop = 1
            while self.split_image_loop_amount[i] >= current_loop:
                self.split_image_filenames_including_loops.append(filename)
                current_loop = current_loop + 1

        # construct a list of corresponding loop number to the filenames
        self.loop_numbers: List[int] = []
        loop_count = 1
        for i, filename in enumerate(self.split_image_filenames_including_loops):
            if i == 0:
                self.loop_numbers.append(1)
            else:
                if self.split_image_filenames_including_loops[i] != self.split_image_filenames_including_loops[i-1]:
                    loop_count = 1
                    self.loop_numbers.append(loop_count)
                else:
                    loop_count = loop_count + 1
                    self.loop_numbers.append(loop_count)

        # Merge them
        self.split_image_filenames_and_loop_number = [
            (filename, self.loop_numbers[i], self.split_image_filenames_including_loops.count(filename))
            for i, filename in enumerate(self.split_image_filenames_including_loops)
        ]

        # construct groups of splits if needed
        self.split_groups = []
        if self.groupDummySplitsCheckBox.isChecked():
            current_group = []
            self.split_groups.append(current_group)

            for i, image in enumerate(self.split_image_filenames_including_loops):
                current_group.append(i)

                flags = split_parser.flags_from_filename(image)
                if flags & DUMMY_FLAG != DUMMY_FLAG and i < len(self.split_image_filenames_including_loops) - 1:
                    current_group = []
                    self.split_groups.append(current_group)


        # construct dummy splits array
        self.dummy_splits_array = []
        for i, image in enumerate(self.split_image_filenames_including_loops):
            if split_parser.flags_from_filename(image) & DUMMY_FLAG == DUMMY_FLAG:
                self.dummy_splits_array.append(True)
            else:
                self.dummy_splits_array.append(False)

        self.guiChangesOnStart()

        # Initialize a few attributes
        self.split_image_number = 0
        self.number_of_split_images = len(self.split_image_filenames_including_loops)
        self.waiting_for_split_delay = False
        self.split_below_threshold = False

        self.run_start_time = time.time()

        # First while loop: stays in this loop until all of the split images have been split
        while self.split_image_number < self.number_of_split_images:

            # Check if we are not waiting for the split delay to send the key press
            if self.waiting_for_split_delay == True:
                time_millis = int(round(time.time() * 1000))
                if time_millis < self.split_time:
                    QtWidgets.QApplication.processEvents()
                    continue

            self.updateSplitImage()

            # second while loop: stays in this loop until similarity threshold is met
            # skip loop if we just finished waiting for the split delay and need to press the split key!
            start = time.time()
            while True:
                # reset if the set screen region window was closed
                if win32gui.GetWindowText(self.hwnd) == '':
                    self.reset()

                if self.checkForReset():
                    return

                # calculate similarity for reset image
                capture = self.getCaptureForComparison()

                if self.shouldCheckResetImage():
                    reset_similarity = self.compareImage(self.reset_image, self.reset_mask, capture)
                    if reset_similarity >= self.reset_image_threshold:
                        self.send_command("reset")
                        self.reset()

                if self.checkForReset():
                    return

                # TODO: Check is this actually still needed?
                # get capture again if current and reset image have different mask flags
                if self.imageHasTransparency != (self.reset_mask is not None):
                    capture = self.getCaptureForComparison()

                # calculate similarity for split image
                self.similarity = self.compareImage(self.split_image, self.image_mask, capture)

                # show live similarity if the checkbox is checked
                if self.showlivesimilarityCheckBox.isChecked():
                    self.livesimilarityLabel.setText(str(self.similarity)[:4])
                else:
                    self.livesimilarityLabel.setText(' ')

                # if the similarity becomes higher than highest similarity, set it as such.
                if self.similarity > self.highest_similarity:
                    self.highest_similarity = self.similarity

                # show live highest similarity if the checkbox is checked
                if self.showhighestsimilarityCheckBox.isChecked():
                    self.highestsimilarityLabel.setText(str(self.highest_similarity)[:4])
                else:
                    self.highestsimilarityLabel.setText(' ')

                if not self.is_auto_controlled:
                    # if its the last split image or can't skip due to grouped dummy splits, disable the skip split button
                    if (self.split_image_number == self.number_of_split_images - 1) or (self.groupDummySplitsCheckBox.isChecked() == True and self.dummy_splits_array[self.split_image_number:].count(False) <= 1):
                        self.skipsplitButton.setEnabled(False)
                    else:
                        self.skipsplitButton.setEnabled(True)

                    # if its the first split image, disable the undo split button
                    if self.split_image_number == 0:
                        self.undosplitButton.setEnabled(False)
                    else:
                        self.undosplitButton.setEnabled(True)

                # if the b flag is set, let similarity go above threshold first,
                # then split on similarity below threshold.
                # if no b flag, just split when similarity goes above threshold.
                if not self.waiting_for_split_delay:
                    if self.flags & BELOW_FLAG == BELOW_FLAG and not self.split_below_threshold:
                        if self.similarity >= self.similarity_threshold:
                            self.split_below_threshold = True
                            continue
                    elif self.flags & BELOW_FLAG == BELOW_FLAG and self.split_below_threshold:
                        if self.similarity < self.similarity_threshold:
                            self.split_below_threshold = False
                            break
                    elif self.similarity >= self.similarity_threshold:
                        break

                # limit the number of time the comparison runs to reduce cpu usage
                fps_limit = self.fpslimitSpinBox.value()
                time.sleep((1 / fps_limit) - (time.time() - start) % (1 / fps_limit))
                QtWidgets.QApplication.processEvents()

            # comes here when threshold gets met

            # We need to make sure that this isn't a dummy split before sending
            # the key press.
            if not (self.flags & DUMMY_FLAG == DUMMY_FLAG):
                # If it's a delayed split, check if the delay has passed
                # Otherwise calculate the split time for the key press
                if self.split_delay > 0 and self.waiting_for_split_delay == False:
                    self.split_time = int(round(time.time() * 1000)) + self.split_delay
                    self.waiting_for_split_delay = True
                    self.undosplitButton.setEnabled(False)
                    self.skipsplitButton.setEnabled(False)
                    self.currentsplitimagefileLabel.setText(' ')

                    # check for reset while delayed and display a counter of the remaining split delay time
                    delay_start_time = time.time()
                    while time.time() - delay_start_time < (self.split_delay / 1000):
                        delay_time_left = round((self.split_delay / 1000) - (time.time() - delay_start_time), 1)
                        self.currentSplitImage.setText(f'Delayed Split: {delay_time_left} sec remaining')
                        # check for reset
                        if win32gui.GetWindowText(self.hwnd) == '':
                            self.reset()
                        if self.checkForReset():
                            return

                        # calculate similarity for reset image
                        if self.shouldCheckResetImage():
                            capture = self.getCaptureForComparison()

                            reset_similarity = self.compareImage(self.reset_image, self.reset_mask, capture)
                            if reset_similarity >= self.reset_image_threshold:
                                self.send_command("reset")
                                self.reset()
                                continue

                        QtTest.QTest.qWait(1)

                self.waiting_for_split_delay = False

                # if {p} flag hit pause key, otherwise hit split hotkey
                if (self.flags & PAUSE_FLAG == PAUSE_FLAG):
                    self.send_command("pause")
                else:
                    self.send_command("split")

            # if loop check box is checked and its the last split, go to first split.
            # else go to the next split image.
            if self.loopCheckBox.isChecked() and self.split_image_number == self.number_of_split_images - 1:
                self.split_image_number = 0
            else:
                self.split_image_number = self.split_image_number + 1

            # set a "pause" split image number. This is done so that it can detect if user hit split/undo split while paused.
            pause_split_image_number = self.split_image_number

            # if its not the last split image, pause for the amount set by the user
            if self.number_of_split_images != self.split_image_number:

                if not self.is_auto_controlled:
                    # if its the last split image and last loop number, disable the skip split button
                    if self.split_image_number == self.number_of_split_images - 1 or (self.groupDummySplitsCheckBox.isChecked() == True and self.dummy_splits_array[self.split_image_number:].count(False) <= 1):
                        self.skipsplitButton.setEnabled(False)
                    else:
                        self.skipsplitButton.setEnabled(True)

                    # if its the first split image, disable the undo split button
                    if self.split_image_number == 0:
                        self.undosplitButton.setEnabled(False)
                    else:
                        self.undosplitButton.setEnabled(True)

                QtWidgets.QApplication.processEvents()

                # I have a pause loop here so that it can check if the user presses skip split, undo split, or reset here.
                # Also updates the current split image text, counting down the time until the next split image
                if self.pause > 0:
                    self.currentsplitimagefileLabel.setText(' ')
                    self.imageloopLabel.setText('Image Loop: -')
                    pause_start_time = time.time()
                    while time.time() - pause_start_time < self.pause:
                        pause_time_left = round(self.pause - (time.time() - pause_start_time), 1)
                        self.currentSplitImage.setText(f'None (Paused). {pause_time_left} sec remaining')

                        # check for reset
                        if win32gui.GetWindowText(self.hwnd) == '':
                            self.reset()
                        if self.checkForReset():
                            return

                        # check for skip/undo split:
                        if self.split_image_number != pause_split_image_number:
                            break

                        # calculate similarity for reset image
                        if self.shouldCheckResetImage():
                            capture = self.getCaptureForComparison()

                            reset_similarity = self.compareImage(self.reset_image, self.reset_mask, capture)
                            if reset_similarity >= self.reset_image_threshold:
                                self.send_command("reset")
                                self.reset()
                                continue

                        QtTest.QTest.qWait(1)

        # loop breaks to here when the last image splits
        self.guiChangesOnReset()


    def guiChangesOnStart(self):
        self.timerStartImage.stop()
        self.startautosplitterButton.setText('Running...')
        self.browseButton.setEnabled(False)
        self.groupDummySplitsCheckBox.setEnabled(False)
        self.startImageReloadButton.setEnabled(False)

        if not self.is_auto_controlled:
            self.startautosplitterButton.setEnabled(False)
            self.resetButton.setEnabled(True)
            self.undosplitButton.setEnabled(True)
            self.skipsplitButton.setEnabled(True)
            self.setsplithotkeyButton.setEnabled(False)
            self.setresethotkeyButton.setEnabled(False)
            self.setskipsplithotkeyButton.setEnabled(False)
            self.setundosplithotkeyButton.setEnabled(False)
            self.setpausehotkeyButton.setEnabled(False)

        QtWidgets.QApplication.processEvents()


    def guiChangesOnReset(self):
        self.startautosplitterButton.setText('Start Auto Splitter')
        self.imageloopLabel.setText('Image Loop: -')
        self.currentSplitImage.setText(' ')
        self.currentsplitimagefileLabel.setText(' ')
        self.livesimilarityLabel.setText(' ')
        self.highestsimilarityLabel.setText(' ')
        self.currentsimilaritythresholdnumberLabel.setText(' ')
        self.browseButton.setEnabled(True)
        self.groupDummySplitsCheckBox.setEnabled(True)
        self.startImageReloadButton.setEnabled(True)

        if not self.is_auto_controlled:
            self.startautosplitterButton.setEnabled(True)
            self.resetButton.setEnabled(False)
            self.undosplitButton.setEnabled(False)
            self.skipsplitButton.setEnabled(False)
            self.setsplithotkeyButton.setEnabled(True)
            self.setresethotkeyButton.setEnabled(True)
            self.setskipsplithotkeyButton.setEnabled(True)
            self.setundosplithotkeyButton.setEnabled(True)
            self.setpausehotkeyButton.setEnabled(True)

        QtWidgets.QApplication.processEvents()
        self.loadStartImage(False, False)


    def compareImage(self, image, mask, capture):
        if image is None or capture is None:
            return 0.0
        if mask is None:
            if self.comparisonmethodComboBox.currentIndex() == 0:
                return compare.compare_l2_norm(image, capture)
            elif self.comparisonmethodComboBox.currentIndex() == 1:
                return compare.compare_histograms(image, capture)
            elif self.comparisonmethodComboBox.currentIndex() == 2:
                return compare.compare_phash(image, capture)
        else:
            if self.comparisonmethodComboBox.currentIndex() == 0:
                return compare.compare_l2_norm_masked(image, capture, mask)
            elif self.comparisonmethodComboBox.currentIndex() == 1:
                return compare.compare_histograms_masked(image, capture, mask)
            elif self.comparisonmethodComboBox.currentIndex() == 2:
                return compare.compare_phash_masked(image, capture, mask)
        return 0.0

    def getCaptureForComparison(self):
        # grab screenshot of capture region
        capture = capture_windows.capture_region(self.hwnd, self.rect)
        # Capture with nearest neighbor interpolation only if the split image has transparency to support older setups
        if self.imageHasTransparency:
            capture = cv2.resize(capture, COMPARISON_RESIZE, interpolation=cv2.INTER_NEAREST)
        else:
            capture = cv2.resize(capture, COMPARISON_RESIZE)
        # convert to BGR
        return cv2.cvtColor(capture, cv2.COLOR_BGRA2BGR)

    def shouldCheckResetImage(self):
        return self.reset_image is not None and time.time() - self.run_start_time > self.reset_image_pause_time

    def findResetImage(self):
        self.reset_image = None
        self.reset_mask = None

        reset_image_file = None
        for i, image in enumerate(self.split_image_filenames):
            if split_parser.is_reset_image(image):
                reset_image_file = image
                break

        if reset_image_file is None:
            return

        self.split_image_filenames.remove(reset_image_file)

        # create reset image and keep in memory
        path = os.path.join(self.split_image_directory, reset_image_file)

        # Override values if they have been specified on the file
        pause_from_filename = split_parser.pause_from_filename(reset_image_file)
        self.reset_image_pause_time = self.pauseDoubleSpinBox.value() \
            if pause_from_filename is None \
            else pause_from_filename
        threshold_from_filename = split_parser.threshold_from_filename(reset_image_file)
        self.reset_image_threshold = self.similaritythresholdDoubleSpinBox.value() \
            if threshold_from_filename is None \
            else threshold_from_filename

        self.reset_image = cv2.imread(path, cv2.IMREAD_UNCHANGED)
        if self.reset_image is None:
            error_messages.imageTypeError(path)
            return
        # if image has transparency, create a mask
        if compare.checkIfImageHasTransparency(self.reset_image):
            self.reset_image = cv2.resize(self.reset_image, COMPARISON_RESIZE, interpolation=cv2.INTER_NEAREST)
            # Create mask based on resized, nearest neighbor interpolated split image
            lower = np.array([0, 0, 0, 1], dtype="uint8")
            upper = np.array([255, 255, 255, 255], dtype="uint8")
            self.reset_mask = cv2.inRange(self.reset_image, lower, upper)

            # set split image as BGR
            self.reset_image = cv2.cvtColor(self.reset_image, cv2.COLOR_BGRA2BGR)

        # otherwise, open image normally. Capture with nearest neighbor interpolation only if the split image has transparency to support older setups
        else:
            self.reset_image = cv2.imread(path, cv2.IMREAD_COLOR)
            self.reset_image = cv2.resize(self.reset_image, COMPARISON_RESIZE)

    def removeStartAutoSplitterImage(self):
        start_auto_splitter_image_file = None
        for _, image in enumerate(self.split_image_filenames):
            if split_parser.is_start_auto_splitter_image(image):
                start_auto_splitter_image_file = image
                break

        if start_auto_splitter_image_file is None:
            return

        self.split_image_filenames.remove(start_auto_splitter_image_file)

    def updateSplitImage(self, custom_image_file: str = '', from_start_image: bool = False):
        # Splitting/skipping when there are no images left or Undoing past the first image
        # Start image is expected to be out of range (index 0 of 0-length array)
        if "START_AUTO_SPLITTER" not in custom_image_file.upper() and self.is_current_split_out_of_range():
            self.reset()
            return

        # get split image path
        split_image_file = custom_image_file or self.split_image_filenames_including_loops[0 + self.split_image_number]
        self.split_image_path = os.path.join(self.split_image_directory, split_image_file)

        # get flags
        self.flags = split_parser.flags_from_filename(split_image_file)

        self.split_image = cv2.imread(self.split_image_path, cv2.IMREAD_UNCHANGED)
        if self.split_image is None:
            error_messages.imageTypeError(self.split_image_path)
            return
        self.imageHasTransparency = compare.checkIfImageHasTransparency(self.split_image)
        # if image has transparency, create a mask
        if self.imageHasTransparency:
            split_image_display = copy(self.split_image)
            # Transform transparency into UI's gray BG color
            transparent_mask = split_image_display[:, :, 3] == 0
            split_image_display[:, :, 3] == 0
            split_image_display[transparent_mask] = [240, 240, 240, 255]
            split_image_display = cv2.cvtColor(split_image_display, cv2.COLOR_BGRA2RGB)

            self.split_image = cv2.resize(self.split_image, COMPARISON_RESIZE, interpolation=cv2.INTER_NEAREST)
            # Create mask based on resized, nearest neighbor interpolated split image
            lower = np.array([0, 0, 0, 1], dtype="uint8")
            upper = np.array([255, 255, 255, 255], dtype="uint8")
            self.image_mask = cv2.inRange(self.split_image, lower, upper)

            # set split image as BGR
            self.split_image = cv2.cvtColor(self.split_image, cv2.COLOR_BGRA2BGR)

        # otherwise, open image normally. don't interpolate nearest neighbor here so setups before 1.2.0 still work.
        else:
            self.split_image = cv2.imread(self.split_image_path, cv2.IMREAD_COLOR)
            split_image_display = cv2.cvtColor(copy(self.split_image), cv2.COLOR_BGR2RGB)
            self.split_image = cv2.resize(self.split_image, COMPARISON_RESIZE)
            self.image_mask = None

        split_image_display = cv2.resize(split_image_display, DISPLAY_RESIZE)
        # Set current split image in UI
        qImage = QtGui.QImage(split_image_display,
                              split_image_display.shape[1],
                              split_image_display.shape[0],
                              split_image_display.shape[1] * 3,
                              QtGui.QImage.Format.Format_RGB888)
        self.updateCurrentSplitImage.emit(qImage)
        self.currentsplitimagefileLabel.setText(split_image_file)

        # Override values if they have been specified on the file
        pause_from_filename = split_parser.pause_from_filename(split_image_file)
        self.pause = self.pauseDoubleSpinBox.value() \
            if pause_from_filename is None \
            else pause_from_filename
        threshold_from_filename = split_parser.threshold_from_filename(split_image_file)
        self.similarity_threshold = self.similaritythresholdDoubleSpinBox.value() \
            if threshold_from_filename is None \
            else threshold_from_filename
        self.currentsimilaritythresholdnumberLabel.setText("{:.2f}".format(self.similarity_threshold))

        # Get delay for split, if any
        self.split_delay = split_parser.delay_from_filename(split_image_file)

        # Set Image Loop #
        if not from_start_image:
            loop_tuple = self.split_image_filenames_and_loop_number[self.split_image_number]
            self.imageloopLabel.setText(f"Image Loop: {loop_tuple[1]}/{loop_tuple[2]}")
        else:
            self.imageloopLabel.setText("Image Loop: 1/1")

        # need to set split below threshold to false each time an image updates.
        self.split_below_threshold = False

        self.similarity = 0
        self.highest_similarity = 0.001

    # exit safely when closing the window
    def closeEvent(self, event: QtGui.QCloseEvent = None):
        def exit():
            if event is not None:
                event.accept()
            if self.is_auto_controlled:
                self.update_auto_control.terminate()
                # stop main thread (which is probably blocked reading input) via an interrupt signal
                # only available for windows in version 3.2 or higher
                os.kill(os.getpid(), signal.SIGINT)
            sys.exit()

        # Simulates LiveSplit quitting without asking. See "TODO" at update_auto_control Worker
        # This also more gracefully exits LiveSplit
        # Users can still manually save their settings
        if event is None:
            exit()

        if self.haveSettingsChanged():
            # give a different warning if there was never a settings file that was loaded successfully, and save as instead of save.
            msgBox = QtWidgets.QMessageBox
            settings_file_name = "Untitled" \
                if self.last_successfully_loaded_settings_file_path is None \
                else os.path.basename(self.last_successfully_loaded_settings_file_path)
            warning_message = f"Do you want to save changes made to settings file {settings_file_name}?"

            warning = msgBox.warning(
                self,
                "AutoSplit",
                warning_message,
                msgBox.StandardButton.Yes | msgBox.StandardButton.No | msgBox.StandardButton.Cancel)

            if warning == msgBox.StandardButton.Yes:
                # TODO: Don't close if user cancelled the save
                self.saveSettingsAs()
                exit()
            if warning == msgBox.StandardButton.No:
                exit()
            if warning == msgBox.StandardButton.Cancel:
                event.ignore()
        else:
            exit()


def main():
    app = QtWidgets.QApplication(sys.argv)
<<<<<<< HEAD
    app.setWindowIcon(QtGui.QIcon(':/resources/icon.ico'))

    main_window = AutoSplit()
    main_window.show()
    if main_window.actionCheck_for_Updates_on_Open.isChecked():
        checkForUpdates(main_window, check_on_open=True)
=======
    try:
        app.setWindowIcon(QtGui.QIcon(':/resources/icon.ico'))
        main_window = AutoSplit()
        main_window.show()
        # Needs to be after main_window.show() to be shown over
        if main_window.actionCheck_for_Updates_on_Open.isChecked():
            checkForUpdates(main_window, check_for_updates_on_open=True)

        # Kickoff the event loop every so often so we can handle KeyboardInterrupt (^C)
        timer = QtCore.QTimer()
        timer.timeout.connect(lambda: None)
        timer.start(500)

        exit_code = app.exec()
    except Exception as exception:
        # Print error to console if not running in executable
        if getattr(sys, 'frozen', False):
            error_messages.exceptionTraceback(
                f"AutoSplit encountered an unrecoverable exception and will now close. {CREATE_NEW_ISSUE_MESSAGE}",
                exception)
        else:
            traceback.print_exception(type(exception), exception, exception.__traceback__)
        sys.exit(1)
>>>>>>> 3cb2aa6d

    # Catch Keyboard Interrupts for a clean close
    signal.signal(signal.SIGINT, lambda code,  _: sys.exit(code))

    sys.exit(exit_code)


def excepthook(exceptionType: Type[BaseException], exception: BaseException, traceback: Optional[TracebackType]):
    # Catch Keyboard Interrupts for a clean close
    if exceptionType is KeyboardInterrupt:
        sys.exit(0)
    error_messages.exceptionTraceback(
            "AutoSplit encountered an unhandled exception and will try to recover, "
            f"however, there is no guarantee everything will work properly. {CREATE_NEW_ISSUE_MESSAGE}",
            exception)


if __name__ == '__main__':
    sys.excepthook = excepthook
    main()<|MERGE_RESOLUTION|>--- conflicted
+++ resolved
@@ -16,8 +16,8 @@
 import signal
 import time
 
-from menu_bar import about, VERSION, viewHelp, checkForUpdates
-from settings_file import auto_split_directory, open_update_checker
+from menu_bar import about, VERSION, viewHelp, checkForUpdates, open_update_checker
+from settings_file import auto_split_directory
 from split_parser import BELOW_FLAG, DUMMY_FLAG, PAUSE_FLAG
 import capture_windows
 import compare
@@ -56,12 +56,9 @@
     undoSplitSignal = QtCore.pyqtSignal()
     pauseSignal = QtCore.pyqtSignal()
     afterSettingHotkeySignal = QtCore.pyqtSignal()
-<<<<<<< HEAD
     updateCheckerWidgetSignal = QtCore.pyqtSignal(str, bool)
-=======
     # Use this signal when trying to show an error from outside the main thread
     showErrorSignal = QtCore.pyqtSignal(FunctionType)
->>>>>>> 3cb2aa6d
 
     def __init__(self, parent=None):
         super(AutoSplit, self).__init__(parent)
@@ -1201,21 +1198,13 @@
 
 def main():
     app = QtWidgets.QApplication(sys.argv)
-<<<<<<< HEAD
-    app.setWindowIcon(QtGui.QIcon(':/resources/icon.ico'))
-
-    main_window = AutoSplit()
-    main_window.show()
-    if main_window.actionCheck_for_Updates_on_Open.isChecked():
-        checkForUpdates(main_window, check_on_open=True)
-=======
     try:
         app.setWindowIcon(QtGui.QIcon(':/resources/icon.ico'))
         main_window = AutoSplit()
         main_window.show()
         # Needs to be after main_window.show() to be shown over
         if main_window.actionCheck_for_Updates_on_Open.isChecked():
-            checkForUpdates(main_window, check_for_updates_on_open=True)
+            checkForUpdates(main_window, check_on_open=True)
 
         # Kickoff the event loop every so often so we can handle KeyboardInterrupt (^C)
         timer = QtCore.QTimer()
@@ -1232,7 +1221,6 @@
         else:
             traceback.print_exception(type(exception), exception, exception.__traceback__)
         sys.exit(1)
->>>>>>> 3cb2aa6d
 
     # Catch Keyboard Interrupts for a clean close
     signal.signal(signal.SIGINT, lambda code,  _: sys.exit(code))
