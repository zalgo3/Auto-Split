--- conflicted
+++ resolved
@@ -111,12 +111,8 @@
     start_image: Optional[AutoSplitImage] = None
     reset_image: Optional[AutoSplitImage] = None
     split_images: list[AutoSplitImage] = []
-<<<<<<< HEAD
-    split_image: AutoSplitImage
+    split_image: Optional[AutoSplitImage] = None
     capture_device: Optional[cv2.VideoCapture] = None
-=======
-    split_image: Optional[AutoSplitImage] = None
->>>>>>> 68128c5d
 
     def __init__(self, parent: Optional[QWidget] = None):  # pylint: disable=too-many-statements
         super().__init__(parent)
