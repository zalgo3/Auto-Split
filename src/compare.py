--- conflicted
+++ resolved
@@ -1,16 +1,11 @@
 from __future__ import annotations
 
 from math import sqrt
-<<<<<<< HEAD
-from typing import Optional, cast
-=======
 from typing import Any, Optional, cast
->>>>>>> 77aac269
 
 import cv2
 import imagehash  # https://github.com/JohannesBuchner/imagehash/issues/151
 import numpy as np
-import numpy.typing as npt
 from PIL import Image
 
 from utils import MAXBYTE, is_valid_image
@@ -119,11 +114,7 @@
     if image.shape[2] != 4:
         return False
     # Needs casting for numpy>=1.23 https://github.com/numpy/numpy/issues/20099
-<<<<<<< HEAD
-    mean: float = np.mean(cast(npt.ArrayLike, image[:, :, 3]))
-=======
     mean: float = np.mean(cast(Any, image[:, :, 3]))
->>>>>>> 77aac269
     if mean == 0:
         # Non-transparent images code path is usually faster and simpler, so let's return that
         return False
