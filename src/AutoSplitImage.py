from __future__ import annotations

from enum import Enum
import os
from typing import Optional, Union, TYPE_CHECKING
if TYPE_CHECKING:
    from AutoSplit import AutoSplit

import cv2
import numpy as np
from win32con import MAXBYTE
import error_messages
from compare import check_if_image_has_transparency, compare_histograms, compare_l2_norm, compare_phash


# Resize to these width and height so that FPS performance increases
COMPARISON_RESIZE_WIDTH = 320
COMPARISON_RESIZE_HEIGHT = 240
COMPARISON_RESIZE = (COMPARISON_RESIZE_WIDTH, COMPARISON_RESIZE_HEIGHT)


class ImageType(Enum):
    SPLIT = 0
    RESET = 1
    START = 2


class AutoSplitImage():
    path: str
    filename: str
    flags: int
    loops: int
    image_type: ImageType
    bytes: Optional[cv2.ndarray] = None
    mask: Optional[cv2.ndarray] = None
    # This value is internal, check for mask instead
    _has_transparency: bool
    # These values should be overriden by Defaults if None. Use getters instead
    __delay_time: Optional[float] = None
    __comparison_method: Optional[int] = None
    __pause_time: Optional[float] = None
    __similarity_threshold: Optional[float] = None

    def get_delay_time(self, default: Union[AutoSplit, int]):
        """
        Get image's delay time or fallback to the default value from spinbox
        """
        default_value = default \
            if isinstance(default, int) \
            else default.settings_dict["default_delay_time"]
        return default_value if self.__delay_time is None else self.__delay_time

    def __get_comparison_method(self, default: Union[AutoSplit, int]):
        """
        Get image's comparison or fallback to the default value from combobox
        """
        default_value = default \
            if isinstance(default, int) \
            else default.settings_dict["default_comparison_method"]
        return default_value if self.__comparison_method is None else self.__comparison_method

    def get_pause_time(self, default: Union[AutoSplit, float]):
        """
        Get image's pause time or fallback to the default value from spinbox
        """
        default_value = default \
            if isinstance(default, float) \
            else default.settings_dict["default_pause_time"]
        return default_value if self.__pause_time is None else self.__pause_time

    def get_similarity_threshold(self, default: Union[AutoSplit, float]):
        """
        Get image's similarity threashold or fallback to the default value from spinbox
        """
        default_value = default \
            if isinstance(default, float) \
            else default.settings_dict["default_similarity_threshold"]
        return default_value if self.__similarity_threshold is None else self.__similarity_threshold

    def __init__(self, path: str):
        self.path = path
        self.filename = os.path.split(path)[-1].lower()
        self.flags = flags_from_filename(self.filename)
        self.loops = loop_from_filename(self.filename)
        self.__delay_time = delay_time_from_filename(self.filename)
        self.__comparison_method = comparison_method_from_filename(self.filename)
        self.__pause_time = pause_from_filename(self.filename)
        self.__similarity_threshold = threshold_from_filename(self.filename)
        self.__read_image_bytes(path)

        if "start_auto_splitter" in self.filename:
            self.image_type = ImageType.START
        elif "reset" in self.filename:
            self.image_type = ImageType.RESET
        else:
            self.image_type = ImageType.SPLIT

    def __read_image_bytes(self, path: str):
        image = cv2.imread(path, cv2.IMREAD_UNCHANGED)
        if image is None:
            self.bytes = None
            error_messages.image_type(path)
            return

        image = cv2.resize(image, COMPARISON_RESIZE, interpolation=cv2.INTER_NEAREST)
        self._has_transparency = check_if_image_has_transparency(image)
        # If image has transparency, create a mask
        if self._has_transparency:
            # Create mask based on resized, nearest neighbor interpolated split image
            lower = np.array([0, 0, 0, 1], dtype="uint8")
            upper = np.array([MAXBYTE, MAXBYTE, MAXBYTE, MAXBYTE], dtype="uint8")
            self.mask = cv2.inRange(image, lower, upper)
        # Add Alpha channel if missing
        elif image.shape[2] == 3:
            image = cv2.cvtColor(image, cv2.COLOR_BGR2BGRA)

        self.bytes = image

    def check_flag(self, flag: int):
        return self.flags & flag == flag

    def compare_with_capture(
        self,
        default: Union[AutoSplit, int],
        capture: Optional[cv2.ndarray]
    ):
        """
        Compare image with capture using image's comparison method. Falls back to combobox
        """
<<<<<<< HEAD
=======
        comparison_method: int = comparison \
            if isinstance(comparison, int) \
            else comparison.settings_dict["default_comparison_method"]

>>>>>>> 21947d09
        if self.bytes is None or capture is None:
            return 0.0
        comparison_method = self.__get_comparison_method(default)
        if comparison_method == 0:
            return compare_l2_norm(self.bytes, capture, self.mask)
        if comparison_method == 1:
            return compare_histograms(self.bytes, capture, self.mask)
        if comparison_method == 2:
            return compare_phash(self.bytes, capture, self.mask)
        return 0.0


from split_parser import comparison_method_from_filename, delay_time_from_filename, flags_from_filename, \
    loop_from_filename, pause_from_filename, threshold_from_filename<|MERGE_RESOLUTION|>--- conflicted
+++ resolved
@@ -127,13 +127,7 @@
         """
         Compare image with capture using image's comparison method. Falls back to combobox
         """
-<<<<<<< HEAD
-=======
-        comparison_method: int = comparison \
-            if isinstance(comparison, int) \
-            else comparison.settings_dict["default_comparison_method"]
 
->>>>>>> 21947d09
         if self.bytes is None or capture is None:
             return 0.0
         comparison_method = self.__get_comparison_method(default)
