from __future__ import annotations
from typing import TYPE_CHECKING, Any, TypedDict

if TYPE_CHECKING:
    from AutoSplit import AutoSplit

import os
import sys
import pickle

import keyboard  # https://github.com/boppreh/keyboard/issues/505
from win32 import win32gui
from PyQt6 import QtCore, QtWidgets

import error_messages
from capture_windows import Region
from gen import design
from hotkeys import set_pause_hotkey, set_reset_hotkey, set_skip_split_hotkey, set_split_hotkey, set_undo_split_hotkey

# Keyword "frozen" is for setting basedir while in onefile mode in pyinstaller
FROZEN = hasattr(sys, "frozen")
# Get the directory of either AutoSplit.exe or AutoSplit.py
auto_split_directory = os.path.dirname(sys.executable if FROZEN else os.path.abspath(__file__))


class SettingsDict(TypedDict):
    split_hotkey: str
    reset_hotkey: str
    undo_split_hotkey: str
    skip_split_hotkey: str
    pause_hotkey: str
    fps_limit: int
    live_capture_region: bool
    force_print_window: bool
    default_comparison_method: int
    default_similarity_threshold: float
    default_delay_time: int
    default_pause_time: float
    loop_splits: bool

    split_image_directory: str
    captured_window_title: str
    capture_region: Region


class RestrictedUnpickler(pickle.Unpickler):

    def find_class(self, module: str, name: str):
        raise pickle.UnpicklingError(f"'{module}.{name}' is forbidden")


def get_save_settings_values(autosplit: AutoSplit) -> list[str | int]:
    return [
        autosplit.settings_dict["split_image_directory"],
        autosplit.settings_dict["default_similarity_threshold"],
        autosplit.settings_dict["default_comparison_method"],
        autosplit.settings_dict["default_pause_time"],
        autosplit.settings_dict["fps_limit"],
        autosplit.settings_dict["split_hotkey"],
        autosplit.settings_dict["reset_hotkey"],
        autosplit.settings_dict["skip_split_hotkey"],
        autosplit.settings_dict["undo_split_hotkey"],
        autosplit.settings_dict["pause_hotkey"],
        autosplit.settings_dict["capture_region"].x,
        autosplit.settings_dict["capture_region"].y,
        autosplit.settings_dict["capture_region"].width,
        autosplit.settings_dict["capture_region"].height,
        autosplit.settings_dict["captured_window_title"],
        0,
        0,
        1,
        autosplit.settings_dict["loop_splits"],
        0,
        autosplit.settings_dict["force_print_window"]]


def have_settings_changed(autosplit: AutoSplit):
    # One small caveat in this: if you load a settings file from an old version, but dont change settings,
    # the current save settings and last load settings will have different # of elements and it will ask
    # the user to save changes upon closing even though there were none
    return get_save_settings_values(autosplit) not in (autosplit.last_loaded_settings, autosplit.last_saved_settings)


def save_settings(autosplit: AutoSplit):
    """
    @return: The save settings filepath. Or None if "Save Settings As" is cancelled
    """
    if not autosplit.last_successfully_loaded_settings_file_path:
        return save_settings_as(autosplit)

    autosplit.last_saved_settings = get_save_settings_values(autosplit)
    # Save settings to a .pkl file
    with open(autosplit.last_successfully_loaded_settings_file_path, "wb") as file:
        pickle.dump(autosplit.last_saved_settings, file)
    return autosplit.last_successfully_loaded_settings_file_path


def save_settings_as(autosplit: AutoSplit):
    """
    @return: The save settings filepath selected. Empty if cancelled
    """
    # User picks save destination
    save_settings_file_path = QtWidgets.QFileDialog.getSaveFileName(
        autosplit,
        "Save Settings As",
        autosplit.last_successfully_loaded_settings_file_path
        or os.path.join(auto_split_directory, "settings.pkl"),
        "PKL (*.pkl)")[0]

    # If user cancels save destination window, don't save settings
    if not save_settings_file_path:
        return ""

    autosplit.last_saved_settings = get_save_settings_values(autosplit)

    # Save settings to a .pkl file
    with open(save_settings_file_path, "wb") as file:
        pickle.dump(autosplit.last_saved_settings, file)

    autosplit.last_successfully_loaded_settings_file_path = save_settings_file_path
    return save_settings_file_path


def __load_settings_from_file(autosplit: AutoSplit, load_settings_file_path: str):
    try:
        with open(load_settings_file_path, "rb") as file:
            settings: list[Any] = RestrictedUnpickler(file).load()
            settings_count = len(settings)
            if settings_count < 18:
                autosplit.show_error_signal.emit(error_messages.old_version_settings_file)
                return False
            # v1.3-1.4 settings. Add default pause_key and auto_start_on_reset_setting
            if settings_count == 18:
                settings.insert(9, "")
                settings.insert(20, 0)
            # v1.5 settings
            if settings_count == 20:
                settings.insert(21, False)
            # v1.6.X settings
            elif settings_count != 21:
                autosplit.show_error_signal.emit(error_messages.invalid_settings)
                return False
            autosplit.last_loaded_settings = settings
    except (FileNotFoundError, MemoryError, pickle.UnpicklingError):
        autosplit.show_error_signal.emit(error_messages.invalid_settings)
        return False

    autosplit.settings_dict["split_image_directory"] = settings[0]
    autosplit.split_image_folder_input.setText(settings[0])
    autosplit.settings_dict["default_similarity_threshold"] = settings[1]
    autosplit.settings_dict["default_comparison_method"] = settings[2]
    autosplit.settings_dict["default_pause_time"] = settings[3]
    autosplit.settings_dict["fps_limit"] = settings[4]
    keyboard.unhook_all()
    if not autosplit.is_auto_controlled:
        set_split_hotkey(autosplit, settings[5])
        set_reset_hotkey(autosplit, settings[6])
        set_skip_split_hotkey(autosplit, settings[7])
        set_undo_split_hotkey(autosplit, settings[8])
        set_pause_hotkey(autosplit, settings[9])
    autosplit.x_spinbox.setValue(settings[10])
    autosplit.y_spinbox.setValue(settings[11])
    autosplit.width_spinbox.setValue(settings[12])
    autosplit.height_spinbox.setValue(settings[13])
    autosplit.settings_dict["captured_window_title"] = settings[14]
    autosplit.settings_dict["loop_splits"] = settings[18]
    autosplit.settings_dict["force_print_window"] = settings[20]

<<<<<<< HEAD
    if autosplit.window_text:
        hwnd = win32gui.FindWindow(None, autosplit.window_text)
        if hwnd:
            autosplit.hwnd = hwnd
        else:
            autosplit.live_image.setText(
                "Reload settings after opening"
                + f'\n"{autosplit.window_text}"'
                + "\nto automatically load Live Capture")
=======
    if autosplit.settings_dict["captured_window_title"]:
        # https://github.com/kaluluosi/pywin32-stubs/issues/7
        hwnd = win32gui.FindWindow(None, autosplit.settings_dict["captured_window_title"])  # type: ignore
        if hwnd:
            autosplit.hwnd = hwnd
        else:
            autosplit.live_image.setText("Reload settings after opening"
                                         + f'\n"{autosplit.settings_dict["captured_window_title"]}"'
                                         + "\nto automatically load Capture Region")
>>>>>>> 21947d09
    return True


def load_settings(
    autosplit: AutoSplit,
    from_path: str = ""
):
    load_settings_file_path = from_path or QtWidgets.QFileDialog.getOpenFileName(
        autosplit,
        "Load Settings",
        os.path.join(auto_split_directory, "settings.pkl"),
        "PKL (*.pkl)")[0]
    if not (load_settings_file_path and __load_settings_from_file(autosplit, load_settings_file_path)):
        return

    autosplit.last_successfully_loaded_settings_file_path = load_settings_file_path
    autosplit.load_start_image()


def load_settings_on_open(autosplit: AutoSplit):
    settings_files = [
        file for file
        in os.listdir(auto_split_directory)
        if file.endswith(".pkl")]

    # find all .pkls in AutoSplit folder, error if there is none or more than 1
    if len(settings_files) < 1:
        error_messages.no_settings_file_on_open()
        autosplit.last_loaded_settings = []
        return
    if len(settings_files) > 1:
        error_messages.too_many_settings_files_on_open()
        autosplit.last_loaded_settings = []
        return
    load_settings(autosplit, os.path.join(auto_split_directory, settings_files[0]))


def load_check_for_updates_on_open(autosplit: AutoSplit):
    """
    Retrieve the "Check For Updates On Open" QSettings and set the checkbox state
    These are only global settings values. They are not *pkl settings values.
    """
    value = QtCore \
        .QSettings("AutoSplit", "Check For Updates On Open") \
        .value("check_for_updates_on_open", True, type=bool)
    autosplit.action_check_for_updates_on_open.setChecked(value)


def set_check_for_updates_on_open(design_window: design.Ui_main_window, value: bool):
    """
    Sets the "Check For Updates On Open" QSettings value and the checkbox state
    """

    design_window.action_check_for_updates_on_open.setChecked(value)
    QtCore \
        .QSettings("AutoSplit", "Check For Updates On Open") \
        .setValue("check_for_updates_on_open", value)<|MERGE_RESOLUTION|>--- conflicted
+++ resolved
@@ -49,7 +49,7 @@
         raise pickle.UnpicklingError(f"'{module}.{name}' is forbidden")
 
 
-def get_save_settings_values(autosplit: AutoSplit) -> list[str | int]:
+def get_save_settings_values(autosplit: AutoSplit):
     return [
         autosplit.settings_dict["split_image_directory"],
         autosplit.settings_dict["default_similarity_threshold"],
@@ -166,27 +166,15 @@
     autosplit.settings_dict["loop_splits"] = settings[18]
     autosplit.settings_dict["force_print_window"] = settings[20]
 
-<<<<<<< HEAD
-    if autosplit.window_text:
-        hwnd = win32gui.FindWindow(None, autosplit.window_text)
+    if autosplit.settings_dict["captured_window_title"]:
+        hwnd = win32gui.FindWindow(None, autosplit.settings_dict["captured_window_title"])
         if hwnd:
             autosplit.hwnd = hwnd
         else:
             autosplit.live_image.setText(
                 "Reload settings after opening"
-                + f'\n"{autosplit.window_text}"'
-                + "\nto automatically load Live Capture")
-=======
-    if autosplit.settings_dict["captured_window_title"]:
-        # https://github.com/kaluluosi/pywin32-stubs/issues/7
-        hwnd = win32gui.FindWindow(None, autosplit.settings_dict["captured_window_title"])  # type: ignore
-        if hwnd:
-            autosplit.hwnd = hwnd
-        else:
-            autosplit.live_image.setText("Reload settings after opening"
-                                         + f'\n"{autosplit.settings_dict["captured_window_title"]}"'
-                                         + "\nto automatically load Capture Region")
->>>>>>> 21947d09
+                + f'\n"{autosplit.settings_dict["captured_window_title"]}"'
+                + "\nto automatically load Capture Region")
     return True
 
 
