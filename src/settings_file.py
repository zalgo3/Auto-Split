from __future__ import annotations
from typing import TYPE_CHECKING, Any, Literal, cast
if TYPE_CHECKING:
    from AutoSplit import AutoSplit

import os
import sys
import pickle
import keyboard  # https://github.com/boppreh/keyboard/issues/505
from win32 import win32gui
from PyQt6 import QtCore, QtWidgets

<<<<<<< HEAD
import error_messages
from gen import design
# TODO with settings refactoring
from hotkeys import _hotkey_action  # type: ignore

# Keyword "frozen" is for setting basedir while in onefile mode in pyinstaller
FROZEN = getattr(sys, "frozen", False)

# Get the directory of either AutoSplit.exe or AutoSplit.py
auto_split_directory = os.path.dirname(sys.executable if FROZEN else os.path.abspath(__file__))
=======
from gen import design
import error_messages
# TODO with settings refactoring
from hotkeys import _hotkey_action  # type: ignore

# Get the directory of either AutoSplit.exe or AutoSplit.py
auto_split_directory = os.path.dirname(sys.executable if getattr(sys, "frozen", False) else os.path.abspath(__file__))
>>>>>>> 6bfd4cb1


class RestrictedUnpickler(pickle.Unpickler):

    def find_class(self, module: str, name: str):
        raise pickle.UnpicklingError(f"'{module}.{name}' is forbidden")

<<<<<<< HEAD
=======

def loadPyQtSettings(autosplit: AutoSplit):
    # These are only global settings values. They are not *pkl settings values.
    autosplit.getGlobalSettingsValues()
    check_for_updates_on_open = autosplit.setting_check_for_updates_on_open.value(
        "check_for_updates_on_open",
        True,
        type=bool)
    autosplit.actionCheck_for_Updates_on_Open.setChecked(check_for_updates_on_open)
>>>>>>> 6bfd4cb1

def loadPyQtSettings(autosplit: AutoSplit):
    # These are only global settings values. They are not *pkl settings values.
    autosplit.getGlobalSettingsValues()
    check_for_updates_on_open = autosplit.setting_check_for_updates_on_open.value(
        "check_for_updates_on_open",
        True,
        type=bool)
    autosplit.actionCheck_for_Updates_on_Open.setChecked(check_for_updates_on_open)

<<<<<<< HEAD

=======
>>>>>>> 6bfd4cb1
def getSaveSettingsValues(autosplit: AutoSplit):
    # get values to be able to save settings
    autosplit.similarity_threshold = autosplit.similaritythresholdDoubleSpinBox.value()
    autosplit.comparison_index = autosplit.comparisonmethodComboBox.currentIndex()
    autosplit.pause = autosplit.pauseDoubleSpinBox.value()
    autosplit.fps_limit = int(autosplit.fpslimitSpinBox.value())
    autosplit.split_key = autosplit.splitLineEdit.text()
    autosplit.reset_key = autosplit.resetLineEdit.text()
    autosplit.skip_split_key = autosplit.skipsplitLineEdit.text()
    autosplit.undo_split_key = autosplit.undosplitLineEdit.text()
    autosplit.pause_key = autosplit.pausehotkeyLineEdit.text()
    autosplit.group_dummy_splits_undo_skip_setting = cast(
        Literal[0, 1],
        int(autosplit.groupDummySplitsCheckBox.isChecked()))
    autosplit.loop_setting = cast(
        Literal[0, 1],
        int(autosplit.loopCheckBox.isChecked()))
    autosplit.auto_start_on_reset_setting = cast(
        Literal[0, 1],
        int(autosplit.autostartonresetCheckBox.isChecked()))


def haveSettingsChanged(autosplit: AutoSplit):
    getSaveSettingsValues(autosplit)
    current_save_settings = [
        autosplit.split_image_directory,
        autosplit.similarity_threshold,
        autosplit.comparison_index,
        autosplit.pause,
        autosplit.fps_limit,
        autosplit.split_key,
        autosplit.reset_key,
        autosplit.skip_split_key,
        autosplit.undo_split_key,
        autosplit.pause_key,
        autosplit.xSpinBox.value(),
        autosplit.ySpinBox.value(),
        autosplit.widthSpinBox.value(),
        autosplit.heightSpinBox.value(),
        autosplit.hwnd_title,
        0,
        0,
        autosplit.group_dummy_splits_undo_skip_setting,
        autosplit.loop_setting,
        autosplit.auto_start_on_reset_setting,
        autosplit.forcePrintWindowCheckBox.isChecked()]

    # One small caveat in this: if you load a settings file from an old version, but dont change settings,
    # the current save settings and last load settings will have different # of elements and it will ask
    # the user to save changes upon closing even though there were none
    return current_save_settings not in (autosplit.last_loaded_settings, autosplit.last_saved_settings)


def saveSettings(autosplit: AutoSplit):
    if not autosplit.last_successfully_loaded_settings_file_path:
        saveSettingsAs(autosplit)
    else:
        getSaveSettingsValues(autosplit)
        autosplit.last_saved_settings = [
            autosplit.split_image_directory,
            autosplit.similarity_threshold,
            autosplit.comparison_index,
            autosplit.pause,
            autosplit.fps_limit,
            autosplit.split_key,
            autosplit.reset_key,
            autosplit.skip_split_key,
            autosplit.undo_split_key,
            autosplit.pause_key,
            autosplit.xSpinBox.value(),
            autosplit.ySpinBox.value(),
            autosplit.widthSpinBox.value(),
            autosplit.heightSpinBox.value(),
            autosplit.hwnd_title,
            0,
            0,
            autosplit.group_dummy_splits_undo_skip_setting,
            autosplit.loop_setting,
            autosplit.auto_start_on_reset_setting,
            autosplit.forcePrintWindowCheckBox.isChecked()]
        # save settings to a .pkl file
        with open(autosplit.last_successfully_loaded_settings_file_path, "wb") as f:
            pickle.dump(autosplit.last_saved_settings, f)


def saveSettingsAs(autosplit: AutoSplit):
    # User picks save destination
    autosplit.save_settings_file_path = QtWidgets.QFileDialog.getSaveFileName(
        autosplit,
        "Save Settings As",
        os.path.join(auto_split_directory, "settings.pkl"),
        "PKL (*.pkl)")[0]

    # If user cancels save destination window, don't save settings
    if not autosplit.save_settings_file_path:
        return

    getSaveSettingsValues(autosplit)
    autosplit.last_saved_settings = [
        autosplit.split_image_directory,
        autosplit.similarity_threshold,
        autosplit.comparison_index,
        autosplit.pause,
        autosplit.fps_limit,
        autosplit.split_key,
        autosplit.reset_key,
        autosplit.skip_split_key,
        autosplit.undo_split_key,
        autosplit.pause_key,
        autosplit.xSpinBox.value(),
        autosplit.ySpinBox.value(),
        autosplit.widthSpinBox.value(),
        autosplit.heightSpinBox.value(),
        autosplit.hwnd_title,
        0,
        0,
        autosplit.group_dummy_splits_undo_skip_setting,
        autosplit.loop_setting,
        autosplit.auto_start_on_reset_setting,
        autosplit.forcePrintWindowCheckBox.isChecked()]

    # save settings to a .pkl file
    with open(autosplit.save_settings_file_path, "wb") as f:
        pickle.dump(autosplit.last_saved_settings, f)

    # Wording is kinda off here but this needs to be here for an edge case:
    # for when a file has never loaded, but you save file as successfully.
    autosplit.last_successfully_loaded_settings_file_path = autosplit.save_settings_file_path


def loadSettings(autosplit: AutoSplit, load_settings_on_open: bool = False, load_settings_from_livesplit: bool = False):
    if load_settings_on_open:
        settings_files = [
            file for file
            in os.listdir(auto_split_directory)
            if file.endswith(".pkl")]

        # find all .pkls in AutoSplit folder, error if there is none or more than 1
        if len(settings_files) < 1:
            error_messages.noSettingsFileOnOpenError()
            autosplit.last_loaded_settings = None
            return
        if len(settings_files) > 1:
            error_messages.tooManySettingsFilesOnOpenError()
            autosplit.last_loaded_settings = None
            return
        autosplit.load_settings_file_path = os.path.join(auto_split_directory, settings_files[0])

    elif not load_settings_on_open and not load_settings_from_livesplit:

        autosplit.load_settings_file_path = QtWidgets.QFileDialog.getOpenFileName(
            autosplit,
            "Load Settings",
            os.path.join(auto_split_directory, "settings.pkl"),
            "PKL (*.pkl)")[0]

        if not autosplit.load_settings_file_path:
            return

    try:
        with open(autosplit.load_settings_file_path, "rb") as f:
            settings: list[Any] = RestrictedUnpickler(f).load()
            settings_count = len(settings)
            if settings_count < 18:
                autosplit.showErrorSignal.emit(error_messages.oldVersionSettingsFileError)
                return
            # v1.3-1.4 settings. Add default pause_key and auto_start_on_reset_setting
            if settings_count == 18:
                settings.insert(9, "")
                settings.insert(20, 0)
            # v1.5 settings
            if settings_count == 20:
                settings.insert(21, False)
            # v1.6.X settings
            elif settings_count != 21:
                if not load_settings_from_livesplit:
                    autosplit.showErrorSignal.emit(error_messages.invalidSettingsError)
                return
            autosplit.last_loaded_settings = [
                autosplit.split_image_directory,
                autosplit.similarity_threshold,
                autosplit.comparison_index,
                autosplit.pause,
                autosplit.fps_limit,
                autosplit.split_key,
                autosplit.reset_key,
                autosplit.skip_split_key,
                autosplit.undo_split_key,
                autosplit.pause_key,
                region_x,
                region_y,
                region_width,
                region_height,
                autosplit.hwnd_title,
                _,
                _,
                autosplit.group_dummy_splits_undo_skip_setting,
                autosplit.loop_setting,
                autosplit.auto_start_on_reset_setting,
                forcePrintWindowCheckBox] = settings

            autosplit.forcePrintWindowCheckBox.setChecked(forcePrintWindowCheckBox)
    except (FileNotFoundError, MemoryError, pickle.UnpicklingError) as e:
        print(e)
        autosplit.showErrorSignal.emit(error_messages.invalidSettingsError)
        return

    autosplit.splitimagefolderLineEdit.setText(autosplit.split_image_directory)
    autosplit.similaritythresholdDoubleSpinBox.setValue(autosplit.similarity_threshold)
    autosplit.pauseDoubleSpinBox.setValue(autosplit.pause)
    autosplit.fpslimitSpinBox.setValue(autosplit.fps_limit)
    autosplit.xSpinBox.setValue(region_x)
    autosplit.ySpinBox.setValue(region_y)
    autosplit.widthSpinBox.setValue(region_width)
    autosplit.heightSpinBox.setValue(region_height)
    autosplit.comparisonmethodComboBox.setCurrentIndex(autosplit.comparison_index)
    # https://github.com/kaluluosi/pywin32-stubs/issues/7
    autosplit.hwnd = win32gui.FindWindow(None, autosplit.hwnd_title)  # type: ignore

    # set custom checkbox's accordingly
    autosplit.groupDummySplitsCheckBox.setChecked(bool(autosplit.group_dummy_splits_undo_skip_setting))
    autosplit.loopCheckBox.setChecked(bool(autosplit.loop_setting))
    autosplit.autostartonresetCheckBox.setChecked(bool(autosplit.auto_start_on_reset_setting))
    autosplit.autostartonresetCheckBox.setChecked(bool(autosplit.auto_start_on_reset_setting))

    # TODO: Reuse code from hotkeys rather than duplicating here
    # try to set hotkeys from when user last closed the window
    if autosplit.split_hotkey:
        keyboard.unhook_key(autosplit.split_hotkey)
    try:
        autosplit.splitLineEdit.setText(autosplit.split_key)
        if not autosplit.is_auto_controlled:
            autosplit.split_hotkey = keyboard.hook_key(
                autosplit.split_key,
                lambda e: _hotkey_action(e, autosplit.split_key, autosplit.startAutoSplitter))
    except (ValueError, KeyError):
        pass

    if autosplit.reset_hotkey:
        keyboard.unhook_key(autosplit.reset_hotkey)
    try:
        autosplit.resetLineEdit.setText(autosplit.reset_key)
        if not autosplit.is_auto_controlled:
            autosplit.reset_hotkey = keyboard.hook_key(
                autosplit.reset_key,
                lambda e: _hotkey_action(e, autosplit.reset_key, autosplit.startReset))
    except (ValueError, KeyError):
        pass

    if autosplit.skip_split_hotkey:
        keyboard.unhook_key(autosplit.skip_split_hotkey)
    try:
        autosplit.skipsplitLineEdit.setText(autosplit.skip_split_key)
        if not autosplit.is_auto_controlled:
            autosplit.skip_split_hotkey = keyboard.hook_key(
                autosplit.skip_split_key,
                lambda e: _hotkey_action(e, autosplit.skip_split_key, autosplit.startSkipSplit))
    except (ValueError, KeyError):
        pass

    if autosplit.skip_split_hotkey:
        keyboard.unhook_key(autosplit.skip_split_hotkey)
    try:
        autosplit.undosplitLineEdit.setText(autosplit.undo_split_key)
        if not autosplit.is_auto_controlled:
            autosplit.undo_split_hotkey = keyboard.hook_key(
                autosplit.undo_split_key,
                lambda e: _hotkey_action(e, autosplit.undo_split_key, autosplit.startUndoSplit))
    except (ValueError, KeyError):
        pass

    if autosplit.pause_hotkey:
        keyboard.unhook_key(autosplit.pause_hotkey)
    try:
        autosplit.pausehotkeyLineEdit.setText(autosplit.pause_key)
        if not autosplit.is_auto_controlled:
            autosplit.pause_hotkey = keyboard.hook_key(
                autosplit.pause_key,
                lambda e: _hotkey_action(e, autosplit.pause_key, autosplit.startPause))
    except (ValueError, KeyError):
        pass

    autosplit.last_successfully_loaded_settings_file_path = autosplit.load_settings_file_path
    autosplit.checkLiveImage()
    autosplit.loadStartImage()


def load_check_for_updates_on_open(designWindow: design.Ui_MainWindow):
    """
    Retrieve the "Check For Updates On Open" QSettings and set the checkbox state
    These are only global settings values. They are not *pkl settings values.
    """

    value = QtCore \
        .QSettings("AutoSplit", "Check For Updates On Open") \
        .value("check_for_updates_on_open", True, type=bool)
    designWindow.actionCheck_for_Updates_on_Open.setChecked(value)


def set_check_for_updates_on_open(designWindow: design.Ui_MainWindow, value: bool):
    """
    Sets the "Check For Updates On Open" QSettings value and the checkbox state
    """

    designWindow.actionCheck_for_Updates_on_Open.setChecked(value)
    QtCore \
        .QSettings("AutoSplit", "Check For Updates On Open") \
        .setValue("check_for_updates_on_open", value)<|MERGE_RESOLUTION|>--- conflicted
+++ resolved
@@ -10,7 +10,6 @@
 from win32 import win32gui
 from PyQt6 import QtCore, QtWidgets
 
-<<<<<<< HEAD
 import error_messages
 from gen import design
 # TODO with settings refactoring
@@ -21,15 +20,6 @@
 
 # Get the directory of either AutoSplit.exe or AutoSplit.py
 auto_split_directory = os.path.dirname(sys.executable if FROZEN else os.path.abspath(__file__))
-=======
-from gen import design
-import error_messages
-# TODO with settings refactoring
-from hotkeys import _hotkey_action  # type: ignore
-
-# Get the directory of either AutoSplit.exe or AutoSplit.py
-auto_split_directory = os.path.dirname(sys.executable if getattr(sys, "frozen", False) else os.path.abspath(__file__))
->>>>>>> 6bfd4cb1
 
 
 class RestrictedUnpickler(pickle.Unpickler):
@@ -37,8 +27,6 @@
     def find_class(self, module: str, name: str):
         raise pickle.UnpicklingError(f"'{module}.{name}' is forbidden")
 
-<<<<<<< HEAD
-=======
 
 def loadPyQtSettings(autosplit: AutoSplit):
     # These are only global settings values. They are not *pkl settings values.
@@ -48,21 +36,8 @@
         True,
         type=bool)
     autosplit.actionCheck_for_Updates_on_Open.setChecked(check_for_updates_on_open)
->>>>>>> 6bfd4cb1
-
-def loadPyQtSettings(autosplit: AutoSplit):
-    # These are only global settings values. They are not *pkl settings values.
-    autosplit.getGlobalSettingsValues()
-    check_for_updates_on_open = autosplit.setting_check_for_updates_on_open.value(
-        "check_for_updates_on_open",
-        True,
-        type=bool)
-    autosplit.actionCheck_for_Updates_on_Open.setChecked(check_for_updates_on_open)
-
-<<<<<<< HEAD
-
-=======
->>>>>>> 6bfd4cb1
+
+
 def getSaveSettingsValues(autosplit: AutoSplit):
     # get values to be able to save settings
     autosplit.similarity_threshold = autosplit.similaritythresholdDoubleSpinBox.value()
