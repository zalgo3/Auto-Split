--- conflicted
+++ resolved
@@ -1,3 +1,4 @@
+from gen.build_number import AUTOSPLIT_BUILD_NUMBER
 import asyncio
 import ctypes
 import ctypes.wintypes
@@ -17,7 +18,6 @@
 if IS_WINDOWS:
     from win32 import win32gui
 
-from gen.build_number import AUTOSPLIT_BUILD_NUMBER
 
 DWMWA_EXTENDED_FRAME_BOUNDS = 9
 
@@ -90,16 +90,10 @@
 auto_split_directory = os.path.dirname(sys.executable if FROZEN else os.path.abspath(__file__))
 """The directory of either the AutoSplit executable or AutoSplit.py"""
 
-<<<<<<< HEAD
-# Shared values
-AUTOSPLIT_VERSION = "2.0.0-alpha.4"
-START_AUTO_SPLITTER_TEXT = "Start Auto Splitter"
-MAXBYTE = 255
-=======
 # Shared strings
 # DIRTY_VERSION_EXTENSION = ""
 DIRTY_VERSION_EXTENSION = "-" + AUTOSPLIT_BUILD_NUMBER
 """Set DIRTY_VERSION_EXTENSION to an empty string to generate a clean version number"""
 AUTOSPLIT_VERSION = "2.0.0-alpha.4" + DIRTY_VERSION_EXTENSION
 START_AUTO_SPLITTER_TEXT = "Start Auto Splitter"
->>>>>>> 57a9c80f
+MAXBYTE = 255