--- conflicted
+++ resolved
@@ -4,10 +4,7 @@
 import sys
 from collections.abc import Callable, Iterable
 from platform import version
-<<<<<<< HEAD
 from sys import platform
-=======
->>>>>>> 7410a9fb
 from typing import Any, Optional, TypeVar, Union, cast
 
 import cv2
@@ -49,13 +46,8 @@
     """Validate the hwnd points to a valid window and not the desktop or whatever window obtained with `\"\"`"""
     if not hwnd:
         return False
-<<<<<<< HEAD
-    if sys.platform == "win32" and not (win32gui.IsWindow(hwnd) and win32gui.GetWindowText(hwnd)):
-        return False
-=======
     if sys.platform == "win32":
         return bool(win32gui.IsWindow(hwnd) and win32gui.GetWindowText(hwnd))
->>>>>>> 7410a9fb
     return True
 
 
@@ -68,12 +60,9 @@
 
 
 def get_window_bounds(hwnd: int) -> tuple[int, int, int, int]:
-<<<<<<< HEAD
     if sys.platform != "win32":
         raise OSError()
 
-=======
->>>>>>> 7410a9fb
     extended_frame_bounds = ctypes.wintypes.RECT()
     ctypes.windll.dwmapi.DwmGetWindowAttribute(
         hwnd,
