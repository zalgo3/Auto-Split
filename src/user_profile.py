from __future__ import annotations

import os
import sys
from typing import TYPE_CHECKING, TypedDict, Union, cast

import cv2
import keyboard
import toml
from PyQt6 import QtCore, QtWidgets
from win32 import win32gui

import error_messages
from capture_method import CAPTURE_METHODS, CaptureMethod
from capture_windows import Region
from gen import design
from hotkeys import set_hotkey

if TYPE_CHECKING:
    from AutoSplit import AutoSplit
# Keyword "frozen" is for setting basedir while in onefile mode in pyinstaller
FROZEN = hasattr(sys, "frozen")
# Get the directory of either AutoSplit.exe or AutoSplit.py
auto_split_directory = os.path.dirname(sys.executable if FROZEN else os.path.abspath(__file__))


class UserProfileDict(TypedDict):
    split_hotkey: str
    reset_hotkey: str
    undo_split_hotkey: str
    skip_split_hotkey: str
    pause_hotkey: str
    fps_limit: int
    live_capture_region: bool
    capture_method: Union[str, CaptureMethod]
    capture_device_id: int
    default_comparison_method: int
    default_similarity_threshold: float
    default_delay_time: int
    default_pause_time: float
    loop_splits: bool

    split_image_directory: str
    captured_window_title: str
    capture_region: Region


DEFAULT_PROFILE = UserProfileDict(
    split_hotkey="",
    reset_hotkey="",
    undo_split_hotkey="",
    skip_split_hotkey="",
    pause_hotkey="",
    fps_limit=60,
    live_capture_region=True,
    capture_method=CAPTURE_METHODS.get_method_by_index(0),
    capture_device_id=0,
    default_comparison_method=0,
    default_similarity_threshold=0.95,
    default_delay_time=0,
    default_pause_time=10,
    loop_splits=False,
    split_image_directory="",
    captured_window_title="",
    capture_region=Region(x=0, y=0, width=1, height=1),
)


def have_settings_changed(autosplit: AutoSplit):
    return autosplit.settings_dict not in (autosplit.last_loaded_settings, autosplit.last_saved_settings)


def save_settings(autosplit: AutoSplit):
    """
    @return: The save settings filepath. Or None if "Save Settings As" is cancelled
    """
    return __save_settings_to_file(autosplit, autosplit.last_successfully_loaded_settings_file_path) \
        if autosplit.last_successfully_loaded_settings_file_path \
        else save_settings_as(autosplit)


def save_settings_as(autosplit: AutoSplit):
    """
    @return: The save settings filepath selected. Empty if cancelled
    """
    # User picks save destination
    save_settings_file_path = QtWidgets.QFileDialog.getSaveFileName(
        autosplit,
        "Save Settings As",
        autosplit.last_successfully_loaded_settings_file_path
        or os.path.join(auto_split_directory, "settings.toml"),
        "TOML (*.toml)")[0]

    # If user cancels save destination window, don't save settings
    if not save_settings_file_path:
        return ""

    return __save_settings_to_file(autosplit, save_settings_file_path)


def __save_settings_to_file(autosplit: AutoSplit, save_settings_file_path: str):
    autosplit.last_saved_settings = autosplit.settings_dict
    # Save settings to a .toml file
    with open(save_settings_file_path, "w", encoding="utf-8") as file:
        toml.dump(autosplit.last_saved_settings, file)
    autosplit.last_successfully_loaded_settings_file_path = save_settings_file_path
    return save_settings_file_path


def __load_settings_from_file(autosplit: AutoSplit, load_settings_file_path: str):
    if load_settings_file_path.endswith(".pkl"):
        autosplit.show_error_signal.emit(error_messages.old_version_settings_file)
        return False
    try:
        with open(load_settings_file_path, "r", encoding="utf-8") as file:
            # Casting here just so we can build an actual UserProfileDict once we're done validating
            # Fallback to default settings if some are missing from the file. This happens when new settings are added.
            loaded_settings = cast(UserProfileDict, {
                **DEFAULT_PROFILE,
                **toml.load(file),
            })
            # TODO: Data Validation / fallbacks ?
            autosplit.settings_dict = UserProfileDict(**loaded_settings)
            autosplit.last_loaded_settings = autosplit.settings_dict

            autosplit.x_spinbox.setValue(autosplit.settings_dict["capture_region"]["x"])
            autosplit.y_spinbox.setValue(autosplit.settings_dict["capture_region"]["y"])
            autosplit.width_spinbox.setValue(autosplit.settings_dict["capture_region"]["width"])
            autosplit.height_spinbox.setValue(autosplit.settings_dict["capture_region"]["height"])
            autosplit.split_image_folder_input.setText(autosplit.settings_dict["split_image_directory"])
    except (FileNotFoundError, MemoryError, TypeError, toml.TomlDecodeError):
        autosplit.show_error_signal.emit(error_messages.invalid_settings)
        return False

<<<<<<< HEAD
    if autosplit.settings_dict["capture_method"] == CaptureMethod.WINDOWS_GRAPHICS_CAPTURE:
        autosplit.select_region_button.setDisabled(True)
    elif autosplit.settings_dict["capture_method"] == CaptureMethod.VIDEO_CAPTURE_DEVICE:
        autosplit.select_region_button.setDisabled(True)
        autosplit.select_window_button.setDisabled(True)
        autosplit.capture_device = cv2.VideoCapture(autosplit.settings_dict["capture_device_id"])

    autosplit.split_image_folder_input.setText(autosplit.settings_dict["split_image_directory"])
=======
>>>>>>> 74edfc2c
    keyboard.unhook_all()
    if not autosplit.is_auto_controlled:
        for hotkey in ["split_hotkey", "reset_hotkey", "skip_split_hotkey", "undo_split_hotkey", "pause_hotkey"]:
            if autosplit.settings_dict[hotkey]:
                set_hotkey(autosplit, "split", cast(str, autosplit.settings_dict[hotkey]))

    if (
        autosplit.settings_dict["captured_window_title"]
        # We can't recover by name (yet) with WindowsGraphicsCapture
        and autosplit.settings_dict["capture_method"] != CaptureMethod.WINDOWS_GRAPHICS_CAPTURE
    ):
        hwnd = win32gui.FindWindow(None, autosplit.settings_dict["captured_window_title"])
        if hwnd:
            autosplit.hwnd = hwnd
        else:
            autosplit.live_image.setText("Reload settings after opening"
                                         + f'\n"{autosplit.settings_dict["captured_window_title"]}"'
                                         + "\nto automatically load Capture Region")
    return True


def load_settings(
    autosplit: AutoSplit,
    from_path: str = ""
):
    load_settings_file_path = from_path or QtWidgets.QFileDialog.getOpenFileName(
        autosplit,
        "Load Profile",
        os.path.join(auto_split_directory, "settings.toml"),
        "TOML (*.toml)")[0]
    if not (load_settings_file_path and __load_settings_from_file(autosplit, load_settings_file_path)):
        return

    autosplit.last_successfully_loaded_settings_file_path = load_settings_file_path
    autosplit.load_start_image_signal.emit()


def load_settings_on_open(autosplit: AutoSplit):
    settings_files = [
        file for file
        in os.listdir(auto_split_directory)
        if file.endswith(".toml")]

    # Find all .tomls in AutoSplit folder, error if there is not exactly 1
    if len(settings_files) < 1:
        error_messages.no_settings_file_on_open()
        return
    if len(settings_files) > 1:
        error_messages.too_many_settings_files_on_open()
        return
    load_settings(autosplit, os.path.join(auto_split_directory, settings_files[0]))


def load_check_for_updates_on_open(autosplit: AutoSplit):
    """
    Retrieve the "Check For Updates On Open" QSettings and set the checkbox state
    These are only global settings values. They are not *toml settings values.
    """
    value = QtCore \
        .QSettings("AutoSplit", "Check For Updates On Open") \
        .value("check_for_updates_on_open", True, type=bool)
    autosplit.action_check_for_updates_on_open.setChecked(value)


def set_check_for_updates_on_open(design_window: design.Ui_MainWindow, value: bool):
    """
    Sets the "Check For Updates On Open" QSettings value and the checkbox state
    """

    design_window.action_check_for_updates_on_open.setChecked(value)
    QtCore \
        .QSettings("AutoSplit", "Check For Updates On Open") \
        .setValue("check_for_updates_on_open", value)<|MERGE_RESOLUTION|>--- conflicted
+++ resolved
@@ -132,17 +132,11 @@
         autosplit.show_error_signal.emit(error_messages.invalid_settings)
         return False
 
-<<<<<<< HEAD
-    if autosplit.settings_dict["capture_method"] == CaptureMethod.WINDOWS_GRAPHICS_CAPTURE:
-        autosplit.select_region_button.setDisabled(True)
-    elif autosplit.settings_dict["capture_method"] == CaptureMethod.VIDEO_CAPTURE_DEVICE:
+    if autosplit.settings_dict["capture_method"] == CaptureMethod.VIDEO_CAPTURE_DEVICE:
         autosplit.select_region_button.setDisabled(True)
         autosplit.select_window_button.setDisabled(True)
         autosplit.capture_device = cv2.VideoCapture(autosplit.settings_dict["capture_device_id"])
 
-    autosplit.split_image_folder_input.setText(autosplit.settings_dict["split_image_directory"])
-=======
->>>>>>> 74edfc2c
     keyboard.unhook_all()
     if not autosplit.is_auto_controlled:
         for hotkey in ["split_hotkey", "reset_hotkey", "skip_split_hotkey", "undo_split_hotkey", "pause_hotkey"]:
