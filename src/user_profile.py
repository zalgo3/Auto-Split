--- conflicted
+++ resolved
@@ -2,16 +2,10 @@
 
 import os
 import sys
-<<<<<<< HEAD
 from typing import TYPE_CHECKING, TypedDict, Union, cast
 
 import cv2
-import keyboard  # https://github.com/boppreh/keyboard/issues/505
-=======
-from typing import TYPE_CHECKING, TypedDict, cast
-
 import keyboard
->>>>>>> 24df1a38
 import toml
 from PyQt6 import QtCore, QtWidgets
 from win32 import win32gui
@@ -24,10 +18,6 @@
 
 if TYPE_CHECKING:
     from AutoSplit import AutoSplit
-<<<<<<< HEAD
-
-=======
->>>>>>> 24df1a38
 # Keyword "frozen" is for setting basedir while in onefile mode in pyinstaller
 FROZEN = hasattr(sys, "frozen")
 # Get the directory of either AutoSplit.exe or AutoSplit.py
