from __future__ import annotations
<<<<<<< HEAD
from typing import Optional, TypedDict, cast, TYPE_CHECKING

if TYPE_CHECKING:
    from AutoSplit import AutoSplit

import asyncio

import ctypes
import ctypes.wintypes
import d3dshot
=======

import ctypes
import ctypes.wintypes
from typing import Optional, TypedDict, cast

>>>>>>> 3f9254b6
import cv2
import numpy as np
import pywintypes
import win32con
import win32ui
<<<<<<< HEAD
import pywintypes
from PyQt6 import QtCore, QtGui
from PyQt6.QtWidgets import QLabel
from win32 import win32gui
from win32typing import PyCBitmap, PyCDC
from winsdk.windows.graphics.imaging import SoftwareBitmap, BitmapBufferAccessMode

from capture_method import CaptureMethod
from screen_region import WindowsGraphicsCapture
=======
from PyQt6 import QtCore, QtGui
from PyQt6.QtWidgets import QLabel
from win32 import win32gui
>>>>>>> 3f9254b6

# This is an undocumented nFlag value for PrintWindow
PW_RENDERFULLCONTENT = 0x00000002

desktop_duplication = d3dshot.create(capture_output="numpy")


class Region(TypedDict):
    x: int
    y: int
    width: int
    height: int


def __bit_blt_capture(hwnd: int, selection: Region, render_full_content: bool = False):
    image: Optional[cv2.ndarray] = None
    # If the window closes while it's being manipulated, it could cause a crash
    try:
<<<<<<< HEAD
        window_dc: int = win32gui.GetWindowDC(hwnd)
        dc_object: PyCDC = win32ui.CreateDCFromHandle(window_dc)
=======
        window_dc = win32gui.GetWindowDC(hwnd)
        dc_object = win32ui.CreateDCFromHandle(window_dc)
>>>>>>> 3f9254b6

        # Causes a 10-15x performance drop. But allows recording hardware accelerated windows
        if render_full_content:
            ctypes.windll.user32.PrintWindow(hwnd, dc_object.GetSafeHdc(), PW_RENDERFULLCONTENT)

        compatible_dc = dc_object.CreateCompatibleDC()
        bitmap = win32ui.CreateBitmap()
        bitmap.CreateCompatibleBitmap(dc_object, selection["width"], selection["height"])
        compatible_dc.SelectObject(bitmap)
        compatible_dc.BitBlt(
            (0, 0),
            (selection["width"], selection["height"]),
            dc_object,
            (selection["x"], selection["y"]),
            win32con.SRCCOPY)
        image = np.frombuffer(cast(bytes, bitmap.GetBitmapBits(True)), dtype=np.uint8)
        image.shape = (selection["height"], selection["width"], 4)
    # https://github.com/kaluluosi/pywin32-stubs/issues/5
    # pylint: disable=no-member
    except (win32ui.error, pywintypes.error):  # type: ignore
        return None
    # We already obtained the image, so we can ignore errors during cleanup
    try:
        dc_object.DeleteDC()
        compatible_dc.DeleteDC()
        win32gui.ReleaseDC(hwnd, window_dc)
        win32gui.DeleteObject(bitmap.GetHandle())
    # https://github.com/kaluluosi/pywin32-stubs/issues/5
    except win32ui.error:  # type: ignore
        pass
    return image


def __d3d_capture(hwnd: int, selection: Region):
    hmonitor = ctypes.windll.user32.MonitorFromWindow(hwnd, win32con.MONITOR_DEFAULTTONEAREST)
    if not hmonitor:
        return None
    desktop_duplication.display = [
        display for display
        in desktop_duplication.displays
        if display.hmonitor == hmonitor][0]
    offset_x, offset_y, *_ = win32gui.GetWindowRect(hwnd)
    offset_x -= desktop_duplication.display.position["left"]
    offset_y -= desktop_duplication.display.position["top"]
    screenshot = desktop_duplication.screenshot((
        selection["x"] + offset_x,
        selection["y"] + offset_y,
        selection["width"] + selection["x"] + offset_x,
        selection["height"] + selection["y"] + offset_y))
    return cv2.cvtColor(screenshot, cv2.COLOR_RGBA2BGRA)


def __windows_graphics_capture(windows_graphics_capture: Optional[WindowsGraphicsCapture], selection: Region):
    if not windows_graphics_capture or not windows_graphics_capture.frame_pool:
        return None, False

    frame = windows_graphics_capture.frame_pool.try_get_next_frame()
    if not frame:
        return windows_graphics_capture.last_captured_frame, True

    async def coroutine():
        return await SoftwareBitmap.create_copy_from_surface_async(frame.surface)  # pyright: ignore

    software_bitmap = asyncio.run(coroutine())
    reference = software_bitmap.lock_buffer(BitmapBufferAccessMode.READ_WRITE).create_reference()
    image = np.frombuffer(cast(bytes, reference), dtype=np.uint8)
    image.shape = (windows_graphics_capture.size.height, windows_graphics_capture.size.width, 4)
    image = image[
        selection["y"]:selection["y"] + selection["height"],
        selection["x"]:selection["x"] + selection["width"],
    ]
    windows_graphics_capture.last_captured_frame = image
    return image, False


def capture_region(autosplit: AutoSplit) -> tuple[Optional[cv2.ndarray], bool]:
    """
    Captures an image of the region for a window matching the given
    parameters of the bounding box

    @param hwnd: Handle to the window being captured
    @param selection: The coordinates of the region
    @return: The image of the region in the window in BGRA format
    """
    hwnd = autosplit.hwnd
    selection = autosplit.settings_dict["capture_region"]
    capture_method = autosplit.settings_dict["capture_method"]

    if capture_method == CaptureMethod.WINDOWS_GRAPHICS_CAPTURE:
        return __windows_graphics_capture(autosplit.windows_graphics_capture, selection)

    if capture_method == CaptureMethod.DESKTOP_DUPLICATION:
        return __d3d_capture(hwnd, selection), False

    return __bit_blt_capture(hwnd, selection, capture_method == CaptureMethod.PRINTWINDOW_RENDERFULLCONTENT), False


def set_ui_image(qlabel: QLabel, image: Optional[cv2.ndarray], transparency: bool):
    if image is None:
        # Clear current pixmap if image is None. But don't clear text
        if not qlabel.text():
            qlabel.clear()
    else:
        if transparency:
            color_code = cv2.COLOR_BGRA2RGBA
            image_format = QtGui.QImage.Format.Format_RGBA8888
        else:
            color_code = cv2.COLOR_BGRA2BGR
            image_format = QtGui.QImage.Format.Format_BGR888

        capture = cv2.cvtColor(image, color_code)
        height, width, channels = capture.shape
        qimage = QtGui.QImage(capture.data, width, height, width * channels, image_format)
        qlabel.setPixmap(QtGui.QPixmap(qimage).scaled(
            qlabel.size(),
            QtCore.Qt.AspectRatioMode.IgnoreAspectRatio,
            QtCore.Qt.TransformationMode.SmoothTransformation))<|MERGE_RESOLUTION|>--- conflicted
+++ resolved
@@ -1,42 +1,26 @@
 from __future__ import annotations
-<<<<<<< HEAD
-from typing import Optional, TypedDict, cast, TYPE_CHECKING
-
-if TYPE_CHECKING:
-    from AutoSplit import AutoSplit
 
 import asyncio
-
 import ctypes
 import ctypes.wintypes
+from typing import TYPE_CHECKING, Optional, TypedDict, cast
+
+import cv2
 import d3dshot
-=======
-
-import ctypes
-import ctypes.wintypes
-from typing import Optional, TypedDict, cast
-
->>>>>>> 3f9254b6
-import cv2
 import numpy as np
 import pywintypes
 import win32con
 import win32ui
-<<<<<<< HEAD
-import pywintypes
 from PyQt6 import QtCore, QtGui
 from PyQt6.QtWidgets import QLabel
 from win32 import win32gui
-from win32typing import PyCBitmap, PyCDC
-from winsdk.windows.graphics.imaging import SoftwareBitmap, BitmapBufferAccessMode
+from winsdk.windows.graphics.imaging import BitmapBufferAccessMode, SoftwareBitmap
 
 from capture_method import CaptureMethod
 from screen_region import WindowsGraphicsCapture
-=======
-from PyQt6 import QtCore, QtGui
-from PyQt6.QtWidgets import QLabel
-from win32 import win32gui
->>>>>>> 3f9254b6
+
+if TYPE_CHECKING:
+    from AutoSplit import AutoSplit
 
 # This is an undocumented nFlag value for PrintWindow
 PW_RENDERFULLCONTENT = 0x00000002
@@ -55,13 +39,8 @@
     image: Optional[cv2.ndarray] = None
     # If the window closes while it's being manipulated, it could cause a crash
     try:
-<<<<<<< HEAD
-        window_dc: int = win32gui.GetWindowDC(hwnd)
-        dc_object: PyCDC = win32ui.CreateDCFromHandle(window_dc)
-=======
         window_dc = win32gui.GetWindowDC(hwnd)
         dc_object = win32ui.CreateDCFromHandle(window_dc)
->>>>>>> 3f9254b6
 
         # Causes a 10-15x performance drop. But allows recording hardware accelerated windows
         if render_full_content:
@@ -123,7 +102,7 @@
         return windows_graphics_capture.last_captured_frame, True
 
     async def coroutine():
-        return await SoftwareBitmap.create_copy_from_surface_async(frame.surface)  # pyright: ignore
+        return await SoftwareBitmap.create_copy_from_surface_async(frame.surface)
 
     software_bitmap = asyncio.run(coroutine())
     reference = software_bitmap.lock_buffer(BitmapBufferAccessMode.READ_WRITE).create_reference()
