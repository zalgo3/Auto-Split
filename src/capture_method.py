--- conflicted
+++ resolved
@@ -90,11 +90,7 @@
         short_description="very slow, can affect rendering pipeline",
         description=(
             "\nUses BitBlt behind the scene, but passes a special flag "
-<<<<<<< HEAD
-            "\nto PrintWindow to force rendering the entire desktop area. "
-=======
             "\nto PrintWindow to force rendering the entire desktop. "
->>>>>>> 87c7ac64
             "\nAbout 10-15x slower than BitBlt based on original window size "
             "\nand can mess up some applications' rendering pipelines. "
         ),
