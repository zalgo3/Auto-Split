--- conflicted
+++ resolved
@@ -1,26 +1,12 @@
-<<<<<<< HEAD
 from PyQt6 import QtWidgets
 import about
 import os
 
 import resources_rc  # noqa: F401
-=======
-import os
-from PyQt6 import QtWidgets
-import about
-import resources_rc
->>>>>>> f763e737
-
-# AutoSplit Version number
-VERSION = "1.5.A4"
-
-<<<<<<< HEAD
-=======
 
 # AutoSplit Version number
 VERSION = "1.5.1"
 
->>>>>>> f763e737
 
 # About Window
 class AboutWidget(QtWidgets.QWidget, about.Ui_aboutAutoSplitWidget):
@@ -33,11 +19,7 @@
         self.show()
 
 
-<<<<<<< HEAD
 def viewHelp():
-=======
-def viewHelp(self):
->>>>>>> f763e737
     os.system("start \"\" https://github.com/Toufool/Auto-Split#tutorial")
 
 
