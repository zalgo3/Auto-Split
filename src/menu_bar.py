--- conflicted
+++ resolved
@@ -12,17 +12,9 @@
 from PyQt6.QtCore import QThread
 from requests.exceptions import RequestException
 
-<<<<<<< HEAD
-
 import error_messages
 import settings_file as settings
 from gen import about, design, resources_rc, update_checker  # noqa: F401
-=======
-import error_messages
-import settings_file
-from gen import about, design, resources_rc, update_checker  # noqa: F401
-
->>>>>>> 6bfd4cb1
 
 # AutoSplit Version number
 VERSION = "1.6.1"
@@ -39,13 +31,8 @@
         self.show()
 
 
-<<<<<<< HEAD
 def open_about(autosplit: AutoSplit):
     autosplit.AboutWidget = __AboutWidget()
-=======
-def open_about(self: AutoSplit):
-    self.AboutWidget = __AboutWidget()
->>>>>>> 6bfd4cb1
 
 
 class __UpdateCheckerWidget(QtWidgets.QWidget, update_checker.Ui_UpdateChecker):
