--- conflicted
+++ resolved
@@ -1,4 +1,5 @@
 from __future__ import annotations
+
 from typing import TYPE_CHECKING, Any
 
 if TYPE_CHECKING:
@@ -7,21 +8,17 @@
 import webbrowser
 
 import requests
-from simplejson.errors import JSONDecodeError
 from packaging import version
 from PyQt6 import QtWidgets
 from PyQt6.QtCore import QThread
 from requests.exceptions import RequestException
+from simplejson.errors import JSONDecodeError
 
 import error_messages
 import settings_file as settings
 from capture_windows import Region
 from gen import about, design, resources_rc, settings as settings_ui, update_checker  # noqa: F401
-<<<<<<< HEAD
 from hotkeys import set_hotkey
-=======
-from hotkeys import set_split_hotkey, set_reset_hotkey, set_skip_split_hotkey, set_undo_split_hotkey, set_pause_hotkey
->>>>>>> 65441baa
 
 # AutoSplit Version number
 VERSION = "1.6.1"
@@ -132,19 +129,11 @@
 # endregion
 # region Binding
         # Hotkeys
-<<<<<<< HEAD
         self.set_split_hotkey_button.clicked.connect(lambda: set_hotkey(self.autosplit, "split"))
         self.set_reset_hotkey_button.clicked.connect(lambda: set_hotkey(self.autosplit, "reset"))
         self.set_skip_split_hotkey_button.clicked.connect(lambda: set_hotkey(self.autosplit, "skip_split"))
         self.set_undo_split_hotkey_button.clicked.connect(lambda: set_hotkey(self.autosplit, "undo_split"))
         self.set_pause_hotkey_button.clicked.connect(lambda: set_hotkey(self.autosplit, "pause"))
-=======
-        self.set_split_hotkey_button.clicked.connect(lambda: set_split_hotkey(self.autosplit))
-        self.set_reset_hotkey_button.clicked.connect(lambda: set_reset_hotkey(self.autosplit))
-        self.set_skip_split_hotkey_button.clicked.connect(lambda: set_skip_split_hotkey(self.autosplit))
-        self.set_undo_split_hotkey_button.clicked.connect(lambda: set_undo_split_hotkey(self.autosplit))
-        self.set_pause_hotkey_button.clicked.connect(lambda: set_pause_hotkey(self.autosplit))
->>>>>>> 65441baa
 
         # Capture Settings
         self.fps_limit_spinbox.valueChanged.connect(lambda: set_value(
