from __future__ import annotations
from typing import TYPE_CHECKING
if TYPE_CHECKING:
    from AutoSplit import AutoSplit

import os
<<<<<<< HEAD
import requests
from PyQt6 import QtWidgets
from packaging import version
from gen import about as about_, resources_rc, update_checker  # noqa: F401
import error_messages
=======

from packaging import version
from PyQt6 import QtWidgets
from PyQt6.QtCore import QThread
from requests.exceptions import RequestException
from simplejson.errors import JSONDecodeError
import requests

import about
import design
import error_messages
import settings_file
import resources_rc  # noqa: F401
import update_checker
>>>>>>> ab9b2c0e

# AutoSplit Version number
VERSION = "1.6.1"


# About Window
<<<<<<< HEAD
class AboutWidget(QtWidgets.QWidget, about_.Ui_aboutAutoSplitWidget):
=======
class __AboutWidget(QtWidgets.QWidget, about.Ui_aboutAutoSplitWidget):
>>>>>>> ab9b2c0e
    def __init__(self):
        super().__init__()
        self.setupUi(self)
        self.createdbyLabel.setOpenExternalLinks(True)
        self.donatebuttonLabel.setOpenExternalLinks(True)
        self.versionLabel.setText(f"Version: {VERSION}")
        self.show()


<<<<<<< HEAD
class UpdateCheckerWidget(QtWidgets.QWidget, update_checker.Ui_UpdateChecker):
    def __init__(self, latest_version: str, autosplit: AutoSplit, check_for_updates_on_open: bool = False):
=======
def about(self: AutoSplit):
    self.AboutWidget = __AboutWidget()


class __UpdateCheckerWidget(QtWidgets.QWidget, update_checker.Ui_UpdateChecker):
    def __init__(self, latest_version: str, design_window: design.Ui_MainWindow, check_on_open: bool = False):
>>>>>>> ab9b2c0e
        super().__init__()
        self.setupUi(self)
        self.labelCurrentVersionNumber.setText(VERSION)
        self.labelLatestVersionNumber.setText(latest_version)
        self.pushButtonLeft.clicked.connect(self.openUpdate)
        self.checkBoxDoNotAskMeAgain.stateChanged.connect(self.doNotAskMeAgainStateChanged)
        self.design_window = design_window
        if version.parse(latest_version) > version.parse(VERSION):
            self.checkBoxDoNotAskMeAgain.setVisible(check_on_open)
            self.show()
        elif not check_on_open:
            self.labelUpdateStatus.setText("You are on the latest AutoSplit version.")
            self.labelGoToDownload.setVisible(False)
            self.pushButtonLeft.setVisible(False)
            self.pushButtonRight.setText("OK")
            self.checkBoxDoNotAskMeAgain.setVisible(False)
            self.show()

    def openUpdate(self):
<<<<<<< HEAD
        if self.checkBoxDoNotAskMeAgain.isChecked():
            self.autosplit.actionCheck_for_Updates_on_Open.setChecked(False)
        os.system('start "" https://github.com/Toufool/Auto-Split/releases/latest')
=======
        os.system("start \"\" https://github.com/Toufool/Auto-Split/releases/latest")
>>>>>>> ab9b2c0e
        self.close()

    def doNotAskMeAgainStateChanged(self):
        settings_file.set_check_for_updates_on_open(
            self.design_window,
            self.checkBoxDoNotAskMeAgain.isChecked())


def open_update_checker(autosplit: AutoSplit, latest_version: str, check_on_open: bool):
    autosplit.UpdateCheckerWidget = __UpdateCheckerWidget(latest_version, autosplit, check_on_open)



def viewHelp():
    os.system('start "" https://github.com/Toufool/Auto-Split#tutorial')


def about(autosplit: AutoSplit):
    autosplit.aboutWidget = AboutWidget()

<<<<<<< HEAD

def checkForUpdates(autosplit: AutoSplit, check_for_updates_on_open: bool = False):
    try:
        response = requests.get("https://api.github.com/repos/Toufool/Auto-Split/releases/latest")
        latest_version = response.json()["name"].split("v")[1]
    except requests.exceptions.RequestException:
        if not check_for_updates_on_open:
            error_messages.checkForUpdatesError()
    else:
        autosplit.updateCheckerWidget = UpdateCheckerWidget(latest_version, autosplit, check_for_updates_on_open)
=======
class __CheckForUpdatesThread(QThread):
    def __init__(self, autosplit: AutoSplit, check_on_open: bool):
        super().__init__()
        self.autosplit = autosplit
        self.check_on_open = check_on_open

    def run(self):
        try:
            response = requests.get("https://api.github.com/repos/Toufool/Auto-Split/releases/latest")
            latest_version = response.json()["name"].split("v")[1]
            self.autosplit.updateCheckerWidgetSignal.emit(latest_version, self.check_on_open)
        except (RequestException, KeyError, JSONDecodeError):
            if not self.check_on_open:
                self.autosplit.showErrorSignal(error_messages.checkForUpdatesError)


def checkForUpdates(autosplit: AutoSplit, check_on_open: bool = False):
    autosplit.CheckForUpdatesThread = __CheckForUpdatesThread(autosplit, check_on_open)
    autosplit.CheckForUpdatesThread.start()
>>>>>>> ab9b2c0e
<|MERGE_RESOLUTION|>--- conflicted
+++ resolved
@@ -4,39 +4,25 @@
     from AutoSplit import AutoSplit
 
 import os
-<<<<<<< HEAD
+
 import requests
-from PyQt6 import QtWidgets
-from packaging import version
-from gen import about as about_, resources_rc, update_checker  # noqa: F401
-import error_messages
-=======
-
+from simplejson.errors import JSONDecodeError
 from packaging import version
 from PyQt6 import QtWidgets
 from PyQt6.QtCore import QThread
 from requests.exceptions import RequestException
-from simplejson.errors import JSONDecodeError
-import requests
 
-import about
-import design
 import error_messages
 import settings_file
-import resources_rc  # noqa: F401
-import update_checker
->>>>>>> ab9b2c0e
+from gen import about, design, resources_rc, update_checker  # noqa: F401
+
 
 # AutoSplit Version number
 VERSION = "1.6.1"
 
 
 # About Window
-<<<<<<< HEAD
-class AboutWidget(QtWidgets.QWidget, about_.Ui_aboutAutoSplitWidget):
-=======
 class __AboutWidget(QtWidgets.QWidget, about.Ui_aboutAutoSplitWidget):
->>>>>>> ab9b2c0e
     def __init__(self):
         super().__init__()
         self.setupUi(self)
@@ -46,17 +32,12 @@
         self.show()
 
 
-<<<<<<< HEAD
-class UpdateCheckerWidget(QtWidgets.QWidget, update_checker.Ui_UpdateChecker):
-    def __init__(self, latest_version: str, autosplit: AutoSplit, check_for_updates_on_open: bool = False):
-=======
-def about(self: AutoSplit):
+def open_about(self: AutoSplit):
     self.AboutWidget = __AboutWidget()
 
 
 class __UpdateCheckerWidget(QtWidgets.QWidget, update_checker.Ui_UpdateChecker):
     def __init__(self, latest_version: str, design_window: design.Ui_MainWindow, check_on_open: bool = False):
->>>>>>> ab9b2c0e
         super().__init__()
         self.setupUi(self)
         self.labelCurrentVersionNumber.setText(VERSION)
@@ -76,13 +57,7 @@
             self.show()
 
     def openUpdate(self):
-<<<<<<< HEAD
-        if self.checkBoxDoNotAskMeAgain.isChecked():
-            self.autosplit.actionCheck_for_Updates_on_Open.setChecked(False)
         os.system('start "" https://github.com/Toufool/Auto-Split/releases/latest')
-=======
-        os.system("start \"\" https://github.com/Toufool/Auto-Split/releases/latest")
->>>>>>> ab9b2c0e
         self.close()
 
     def doNotAskMeAgainStateChanged(self):
@@ -95,26 +70,10 @@
     autosplit.UpdateCheckerWidget = __UpdateCheckerWidget(latest_version, autosplit, check_on_open)
 
 
-
 def viewHelp():
     os.system('start "" https://github.com/Toufool/Auto-Split#tutorial')
 
 
-def about(autosplit: AutoSplit):
-    autosplit.aboutWidget = AboutWidget()
-
-<<<<<<< HEAD
-
-def checkForUpdates(autosplit: AutoSplit, check_for_updates_on_open: bool = False):
-    try:
-        response = requests.get("https://api.github.com/repos/Toufool/Auto-Split/releases/latest")
-        latest_version = response.json()["name"].split("v")[1]
-    except requests.exceptions.RequestException:
-        if not check_for_updates_on_open:
-            error_messages.checkForUpdatesError()
-    else:
-        autosplit.updateCheckerWidget = UpdateCheckerWidget(latest_version, autosplit, check_for_updates_on_open)
-=======
 class __CheckForUpdatesThread(QThread):
     def __init__(self, autosplit: AutoSplit, check_on_open: bool):
         super().__init__()
@@ -123,15 +82,14 @@
 
     def run(self):
         try:
-            response = requests.get("https://api.github.com/repos/Toufool/Auto-Split/releases/latest")
+            response = requests.get("https://duckduckgo.com/?q=pyright+generate+stub+file&t=opera&ia=web")
             latest_version = response.json()["name"].split("v")[1]
             self.autosplit.updateCheckerWidgetSignal.emit(latest_version, self.check_on_open)
         except (RequestException, KeyError, JSONDecodeError):
             if not self.check_on_open:
-                self.autosplit.showErrorSignal(error_messages.checkForUpdatesError)
+                self.autosplit.showErrorSignal.emit(error_messages.checkForUpdatesError)
 
 
 def checkForUpdates(autosplit: AutoSplit, check_on_open: bool = False):
     autosplit.CheckForUpdatesThread = __CheckForUpdatesThread(autosplit, check_on_open)
-    autosplit.CheckForUpdatesThread.start()
->>>>>>> ab9b2c0e
+    autosplit.CheckForUpdatesThread.start()