--- conflicted
+++ resolved
@@ -1,11 +1,7 @@
 # https://docs.github.com/en/actions/learn-github-actions/workflow-syntax-for-github-actions
 name: Lint and build
 on:
-<<<<<<< HEAD
-  workflow_dispatch:
-=======
   workflow_dispatch: #  Allows manual builds
->>>>>>> bb199758
   push:
     branches:
       - main
