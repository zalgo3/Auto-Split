--- conflicted
+++ resolved
@@ -364,14 +364,10 @@
      </font>
     </property>
     <property name="text">
-<<<<<<< HEAD
-     <string>&lt;html&gt;&lt;head/&gt;&lt;body&gt;&lt;p align=&quot;justify&quot;&gt;Custom image settings and flags are set in the image file name. These will override the default values. View the &lt;a href=&quot;https://github.com/Toufool/Auto-Split#readme&quot;&gt;&lt;span style=&quot; text-decoration: underline; color:#0000ff;&quot;&gt;README&lt;/span&gt;&lt;/a&gt; for full details on all available custom image settings.&lt;/p&gt;&lt;/body&gt;&lt;/html&gt;</string>
+     <string>&lt;html&gt;&lt;head/&gt;&lt;body&gt;&lt;p align=&quot;justify&quot;&gt;Custom image settings and flags are set in the image file name. These will override the default values. View the &lt;a href=&quot;https://github.com/{GITHUB_REPOSITORY}#readme&quot;&gt;&lt;span style=&quot; text-decoration: underline; color:#0000ff;&quot;&gt;README&lt;/span&gt;&lt;/a&gt; for full details on all available custom image settings.&lt;/p&gt;&lt;/body&gt;&lt;/html&gt;</string>
     </property>
     <property name="wordWrap">
      <bool>true</bool>
-=======
-     <string>&lt;html&gt;&lt;head/&gt;&lt;body&gt;&lt;p&gt;Custom image settings and flags are set in the &lt;br&gt;&lt;/br&gt; image file name. These will override the default &lt;br&gt;&lt;/br&gt; values. View the &lt;a href=&quot;https://github.com/{GITHUB_REPOSITORY}#readme&quot;&gt;&lt;span style=&quot; text-decoration: underline; color:#0000ff;&quot;&gt;README&lt;/span&gt;&lt;/a&gt; for full details on all &lt;br&gt;&lt;/br&gt; available custom image settings.&lt;/p&gt;&lt;/body&gt;&lt;/html&gt;</string>
->>>>>>> 17ae83af
     </property>
    </widget>
    <widget class="QLabel" name="default_delay_time_label">
