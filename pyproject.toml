--- conflicted
+++ resolved
@@ -112,15 +112,6 @@
   # No need to mention the fixmes
   "fixme",
   "missing-docstring",
-<<<<<<< HEAD
-  # Already taken care of and grayed out. Also conflicts with Pylance reportIncompatibleMethodOverride
-  "unused-argument",
-  # Already taken care of by Flake8 and isort
-  "ungrouped-imports",
-  "unused-import",
-  "wrong-import-order",
-  "wrong-import-position",
-=======
   # Already taken care of by Flake8 and isort
   "ungrouped-imports",
   "unused-import",
@@ -128,18 +119,12 @@
   "wrong-import-position",
   # Already taken care of and grayed out. Also conflicts with Pylance reportIncompatibleMethodOverride
   "unused-argument",
->>>>>>> 17ae83af
   # Only reports a single instance. Pyright does a better job anyway
   "cyclic-import",
   # Doesn't work with local imports
   "import-error",
   # Similar lines in 2 files, doesn't really work
   "R0801",
-<<<<<<< HEAD
-  # False positives with PyQt .connect
-  "no-value-for-parameter",
-=======
->>>>>>> 17ae83af
   # Not as long as we support Python 3.9
   "consider-alternative-union-syntax",
 ]
