--- conflicted
+++ resolved
@@ -1,8 +1,4 @@
-<<<<<<< HEAD
-# Usage: ./scripts/install.bat
-=======
 # Usage: ./scripts/install.ps1
->>>>>>> 17ae83af
 #
 # If you're having issues with the libraries, you might want to first run:
 # pip uninstall -y -r ./scripts/requirements-dev.txt
@@ -21,22 +17,14 @@
 pylint>=2.13.9 # Respect ignore configuration options with --recursive=y
 pyright
 #
-<<<<<<< HEAD
-# Run `designer.bat` to quickly open the bundled PyQt Designer.
-=======
 # Run `./scripts/designer.ps1` to quickly open the bundled PyQt Designer.
->>>>>>> 17ae83af
 # Can also be downloaded externally as a non-python package
 qt6-applications
 # Types
 types-requests
-<<<<<<< HEAD
 typing-extensions
 #
 # https://peps.python.org/pep-0508/#environment-markers
 #
 # Windows-only type stubs
 git+https://github.com/Avasam/pywin32-stubs.git#egg=pywin32-stubs ; sys_platform == 'win32' # https://github.com/kaluluosi/pywin32-stubs/pull/8
-=======
-typing-extensions
->>>>>>> 17ae83af
