--- conflicted
+++ resolved
@@ -15,14 +15,11 @@
 flake8-isort
 pep8-naming
 pylint>=2.13.9 # Respect ignore configuration options with --recursive=y
-<<<<<<< HEAD
+pyright
 #
 # Run `designer.bat` to quickly open the bundled PyQt Designer.
 # Can also be downloaded externally as a non-python package
 qt6-applications
-=======
-pyright
->>>>>>> 27e24352
 # Types
 types-requests
 typing-extensions
