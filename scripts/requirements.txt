# Requirements file for AutoSplit
#
# Python: CPython 3.9+
#
# Usage: ./scripts/install.ps1
#
# If you're having issues with the libraries, you might want to first run:
# pip uninstall -y -r ./scripts/requirements-dev.txt
#
<<<<<<< HEAD
# Creating AutoSplit executable with PyInstaller: ./scripts/build.ps1
=======
# Creating anAutoSplit executable with PyInstaller: ./scripts/build.ps1
>>>>>>> 17ae83af
#
# Dependencies:
numpy>=1.23 # Updated types
opencv-python-headless>=4.5.4,<4.6  # https://github.com/pyinstaller/pyinstaller/issues/6889
PyQt6>=6.2.1 # Python 3.10 support
ImageHash
git+https://github.com/boppreh/keyboard.git#egg=keyboard ; sys_platform != 'linux'  # Updated to check for input group instead of root user
packaging
<<<<<<< HEAD
Pillow>=9.2 # gnome-screeshot checks
=======
Pillow
>>>>>>> 17ae83af
PyAutoGUI
requests
certifi
toml
psutil
<<<<<<< HEAD
git+https://github.com/Avasam/PyWinCtl.git@getTopWindowAt#egg=PyWinCtl # https://github.com/Kalmat/PyWinCtl/pull/22
#
# Build and compile resources
PyInstaller
PySide6
#
# https://peps.python.org/pep-0508/#environment-markers
#
# Windows-only dependencies:
pygrabber ; sys_platform == 'win32'
pywin32>=301 ; sys_platform == 'win32'
winsdk>=v1.0.0b4 ; sys_platform == 'win32'
git+https://github.com/ranchen421/D3DShot.git#egg=D3DShot ; sys_platform == 'win32' # https://github.com/SerpentAI/D3DShot/issues/44
#
# Linux-only dependencies
xlib ; sys_platform == 'linux'
=======
pygrabber
# Windows-only
pywin32>=301
winsdk>=v1.0.0b4
git+https://github.com/ranchen421/D3DShot.git#egg=D3DShot  # https://github.com/SerpentAI/D3DShot/issues/44
#
# Build and compile resources
PyInstaller
PySide6
>>>>>>> 17ae83af
<|MERGE_RESOLUTION|>--- conflicted
+++ resolved
@@ -7,11 +7,7 @@
 # If you're having issues with the libraries, you might want to first run:
 # pip uninstall -y -r ./scripts/requirements-dev.txt
 #
-<<<<<<< HEAD
-# Creating AutoSplit executable with PyInstaller: ./scripts/build.ps1
-=======
-# Creating anAutoSplit executable with PyInstaller: ./scripts/build.ps1
->>>>>>> 17ae83af
+# Creating an AutoSplit executable with PyInstaller: ./scripts/build.ps1
 #
 # Dependencies:
 numpy>=1.23 # Updated types
@@ -20,17 +16,12 @@
 ImageHash
 git+https://github.com/boppreh/keyboard.git#egg=keyboard ; sys_platform != 'linux'  # Updated to check for input group instead of root user
 packaging
-<<<<<<< HEAD
 Pillow>=9.2 # gnome-screeshot checks
-=======
-Pillow
->>>>>>> 17ae83af
 PyAutoGUI
 requests
 certifi
 toml
 psutil
-<<<<<<< HEAD
 git+https://github.com/Avasam/PyWinCtl.git@getTopWindowAt#egg=PyWinCtl # https://github.com/Kalmat/PyWinCtl/pull/22
 #
 # Build and compile resources
@@ -47,14 +38,3 @@
 #
 # Linux-only dependencies
 xlib ; sys_platform == 'linux'
-=======
-pygrabber
-# Windows-only
-pywin32>=301
-winsdk>=v1.0.0b4
-git+https://github.com/ranchen421/D3DShot.git#egg=D3DShot  # https://github.com/SerpentAI/D3DShot/issues/44
-#
-# Build and compile resources
-PyInstaller
-PySide6
->>>>>>> 17ae83af
