--- conflicted
+++ resolved
@@ -1,29 +1,16 @@
-# <img src="https://raw.githubusercontent.com/Avasam/Auto-Split/main/res/icon.ico" alt="LiveSplit" height="42" width="45" align="top"/> AutoSplit [![Maintainability Rating](https://sonarcloud.io/api/project_badges/measure?project=Avasam_Auto-Split&metric=sqale_rating)](https://sonarcloud.io/dashboard?id=Avasam_Auto-Split) [![Reliability Rating](https://sonarcloud.io/api/project_badges/measure?project=Avasam_Auto-Split&metric=reliability_rating)](https://sonarcloud.io/dashboard?id=Avasam_Auto-Split) [![Security Rating](https://sonarcloud.io/api/project_badges/measure?project=Avasam_Auto-Split&metric=security_rating)](https://sonarcloud.io/dashboard?id=Avasam_Auto-Split) [![Duplicated Lines (%)](https://sonarcloud.io/api/project_badges/measure?project=Avasam_Auto-Split&metric=duplicated_lines_density)](https://sonarcloud.io/dashboard?id=Avasam_Auto-Split)
+# <img src="https://raw.githubusercontent.com/Avasam/Auto-Split/main/res/icon.ico" alt="LiveSplit" height="42" width="45" align="top"/> AutoSplit
 
 This program compares split images to a capture region of any window (OBS, xsplit, etc.) and automatically hits your split hotkey when there is a match. It can be used in tandem with any speedrun timer that accepts hotkeys (LiveSplit, wsplit, etc.). The purpose of this program is to remove the need to manually press your split hotkey and also increase the accuracy of your splits.
 
-![Example](https://raw.githubusercontent.com/Avasam/Auto-Split/main/example1.5.0.gif)
+![Example](res/example1.5.0.gif)
 
 # TUTORIAL
 
 ## DOWNLOAD AND OPEN
 
 ### Compatability
-<<<<<<< HEAD
 
-- Windows 7 and 10.
-
-### Building
-
-- Microsoft Visual C++ 14.0 or greater is required. Get it with [Microsoft C++ Build Tools](https://visualstudio.microsoft.com/visual-cpp-build-tools/) 
-- Read [requirements.txt](/scripts/requirements.txt) for information on how to run/build the python code
-  - Run `.\scripts\install.bat` to install all dependencies
-  - Run the app directly with `py .\src\AutoSplit.py`
-  - Run `.\scripts\build.bat` to build an executable
-- Recompile resources after modifications by running `.\scripts\compile_resources.bat`
-=======
 - Windows 7, 10, and 11
->>>>>>> b9468f25
 
 ### Opening the program
 
@@ -31,7 +18,14 @@
 - Extract the file and open AutoSplit.exe.
 
 ### Building
-- Read [requirements.txt](/requirements.txt) for information on how to run/build the python code (this is not required for normal use).
+
+(This is not required for normal use)
+- Microsoft Visual C++ 14.0 or greater may be required. Get it with [Microsoft C++ Build Tools](https://visualstudio.microsoft.com/visual-cpp-build-tools/) 
+- Read [requirements.txt](/scripts/requirements.txt) for information on how to run/build the python code
+  - Run `.\scripts\install.bat` to install all dependencies
+  - Run the app directly with `py .\src\AutoSplit.py`
+  - Run `.\scripts\build.bat` to build an executable
+- Recompile resources after modifications by running `.\scripts\compile_resources.bat`
 
 ## Split Image Folder
 
@@ -98,7 +92,6 @@
 - Flags are placed between curly brackets `{}` in the filename. Multiple flags are placed in the same set of curly brackets. Current available flags:
   - {d} dummy split image. When matched, it moves to the next image without hitting your split hotkey.
   - {b} split when similarity goes below the threshold rather than above. When a split image filename has this flag, the split image similarity will go above the threshold, do nothing, and then split the next time the similarity goes below the threshold.
-  - {m} masked split image. This allows you to customize what you want compared in your split image by using transparency. Transparent pixels in the split image are ignored when comparing. This is useful if only a certain part of the capture region is consistent (for example, consistent text on the screen, but the background is always different). These images MUST be .png and contain transparency. For more on this, see [How to Create a Masked Image](https://github.com/Toufool/Auto-Split/blob/master/README.md#how-to-create-a-masked-image). Histogram or L2 norm comparison is recommended if you use any masked images. It is highly recommended that you do NOT use pHash comparison if you use any masked images, as it is very inaccurate
   - {p} pause flag. When a split image filename has this flag, it will hit your pause hotkey rather than your split hokey.
   - A pause flag and a dummy flag `{pd}` cannot be used together
 - Filename examples:
@@ -109,13 +102,13 @@
   
 ### How to Create a Masked Image
 
-The best way to create a masked image is to set your capture region as the entire game screen, take a screenshot, and use a program like [paint.net](https://www.getpaint.net/) to "erase" (make transparent) everything you don't want the program to compare. More on how to creating images with transparency using paint.net can be found in [this tutorial](https://www.youtube.com/watch?v=v53kkUYFVn8). The last thing you need to do is add {m} to the filename. For visualization, here is what the capture region compared to a masked split image looks like if you would want to split on "Shine Get!" text in Super Mario Sunshine:
+The best way to create a masked image is to set your capture region as the entire game screen, take a screenshot, and use a program like [paint.net](https://www.getpaint.net/) to "erase" (make transparent) everything you don't want the program to compare. More on how to creating images with transparency using paint.net can be found in [this tutorial](https://www.youtube.com/watch?v=v53kkUYFVn8). For visualization, here is what the capture region compared to a masked split image looks like if you would want to split on "Shine Get!" text in Super Mario Sunshine:
 
-![Mask Example](https://raw.githubusercontent.com/Avasam/Auto-Split/main/mask_example_image.PNG)
+![Mask Example](res/mask_example_image.PNG)
 
 ### Reset image
 
-You can have one (and only one) image with the keyword `reset` in its name. AutoSplit will press the reset button when it finds this image. This image will only be used for resets and it will not be tied to any split. You can set a probability and pause time for it. A custom threshold MUST be applied to this image. The pause time is the amount of seconds AutoSplit will wait before checking for the reset image once the run starts. Also the image can be masked, for example: `Reset_(0.95)_[10]_{m}.png`.
+You can have one (and only one) image with the keyword `reset` in its name. AutoSplit will press the reset button when it finds this image. This image will only be used for resets and it will not be tied to any split. You can set a probability and pause time for it. A custom threshold MUST be applied to this image. The pause time is the amount of seconds AutoSplit will wait before checking for the reset image once the run starts. Also the image can be masked, for example: `Reset_(0.95)_[10].png`.
 
 ### Timer Global Hotkeys
 
@@ -165,17 +158,6 @@
 - For many games, it will be difficult to find a split image for the last split of the run.
 - The window of the capture region cannot be minimized.
 
-## Known Issues
-<<<<<<< HEAD
-
-- When setting your region, you may only see a black image. This is caused by hardware acceleration. You may be able to disable this through the application itself like in [Google Chrome](https://www.technize.net/google-chrome-disable-hardware-acceleration/). If not, this can also be disabled through [Windows](https://www.thewindowsclub.com/hardware-acceleration-windows-7). NOTE: If you notice any computer performance issues after disabling hardware acceleration, re-enable it.
-- Known to currently have issues selecting a region in Streamlabs OBS (only shows black image).
-=======
-- Using numpad number keys when numlock is on does not split correctly. Either avoid using numpad or turn numlock off to avoid this issue.
-- LiveSplit and wsplit will not split correctly if you are holding shift, ctrl, or alt when a match occurs.
-- Numlock on keys are linked to numlock-off keys. For example, if you set your reset hotkey to 2, you can hit arrow down and it will reset and vice versa.
->>>>>>> b9468f25
-
 ## Resources
 
 - Still need help? [Open an issue](https://github.com/Toufool/Auto-Split/issues)
@@ -188,7 +170,6 @@
 - [ZanasoBayncuh](https://twitter.com/ZanasoBayncuh) for motivating me to start this project back up and for all of the time spent testing and suggesting improvements.
 - [Avasam](https://twitter.com/Avasam06) for their continued work on making an incredible amount of improvements and changes to AutoSplit while I have not had the time/motivation to do so.
 - Created by [Toufool](https://twitter.com/Toufool) and [Faschz](https://twitter.com/faschz).
-- Maintained by [Avasam](https://twitter.com/Avasam06).
 
 ## Donate
 
